--- conflicted
+++ resolved
@@ -21,43 +21,18 @@
 
             // Create the expected context after the code runs
             // because there will be persistence side effects
-<<<<<<< HEAD
-            var applicationKind = ContextKind.Of(AutoEnvContextDecorator.LD_APPLICATION_KIND);
+            var applicationKind = ContextKind.Of(AutoEnvContextDecorator.LdApplicationKind);
             var expectedApplicationKey = Base64.UrlSafeSha256Hash(envReporter.ApplicationInfo?.ApplicationId ?? "");
-            var expectedAppContext = Context.Builder(applicationKind, expectedApplicationKey)
-                .Set(AutoEnvContextDecorator.ENV_ATTRIBUTES_VERSION, AutoEnvContextDecorator.SPEC_VERSION)
-                .Set(AutoEnvContextDecorator.ATTR_ID, SdkPackage.Name)
-                .Set(AutoEnvContextDecorator.ATTR_NAME, SdkPackage.Name)
-                .Set(AutoEnvContextDecorator.ATTR_VERSION, SdkPackage.Version)
-                .Set(AutoEnvContextDecorator.ATTR_VERSION_NAME, SdkPackage.Version)
-                .Build();
-
-            // TODO: We should include ld_device in these tests.  I think that may require a way to mock the platform
-            // layer or run on an actual platform that supports getting device information such as Android.
-=======
-            var applicationKind = ContextKind.Of(AutoEnvContextDecorator.LdApplicationKind);
-            var expectedApplicationKey = Base64.UrlSafeSha256Hash(envReporter.ApplicationInfo.ApplicationId);
             var expectedAppContext = Context.Builder(applicationKind, expectedApplicationKey)
                 .Set(AutoEnvContextDecorator.EnvAttributesVersion, AutoEnvContextDecorator.SpecVersion)
                 .Set(AutoEnvContextDecorator.AttrId, SdkPackage.Name)
                 .Set(AutoEnvContextDecorator.AttrName, SdkPackage.Name)
                 .Set(AutoEnvContextDecorator.AttrVersion, SdkPackage.Version)
                 .Set(AutoEnvContextDecorator.AttrVersionName, SdkPackage.Version)
-                .Set(AutoEnvContextDecorator.AttrLocale, "unknown")
                 .Build();
 
-            var deviceKind = ContextKind.Of(AutoEnvContextDecorator.LdDeviceKind);
-            var expectedDeviceContext = Context.Builder(deviceKind, store.GetGeneratedContextKey(deviceKind))
-                .Set(AutoEnvContextDecorator.EnvAttributesVersion, AutoEnvContextDecorator.SpecVersion)
-                .Set(AutoEnvContextDecorator.AttrManufacturer, "unknown")
-                .Set(AutoEnvContextDecorator.AttrModel, "unknown")
-                .Set(AutoEnvContextDecorator.AttrOs, LdValue.BuildObject()
-                    .Add(AutoEnvContextDecorator.AttrFamily, "unknown")
-                    .Add(AutoEnvContextDecorator.AttrName, "unknown")
-                    .Add(AutoEnvContextDecorator.AttrVersion, "unknown")
-                    .Build())
-                .Build();
->>>>>>> 73bb93d0
+            // TODO: We should include ld_device in these tests.  I think that may require a way to mock the platform
+            // layer or run on an actual platform that supports getting device information such as Android.
 
             var expectedOutput = Context.MultiBuilder().Add(input).Add(expectedAppContext)
                 .Build();
@@ -95,23 +70,8 @@
                 .Set("dontOverwriteMeBro", "really bro").Build();
             var output = decoratorUnderTest.DecorateContext(input);
 
-<<<<<<< HEAD
             // TODO: We should include ld_device in these tests.  I think that may require a way to mock the platform
             // layer or run on an actual platform that supports getting device information such as Android.
-=======
-            // Create the expected device context after the code runs because of persistence side effects
-            var deviceKind = ContextKind.Of(AutoEnvContextDecorator.LdDeviceKind);
-            var expectedDeviceContext = Context.Builder(deviceKind, store.GetGeneratedContextKey(deviceKind))
-                .Set(AutoEnvContextDecorator.EnvAttributesVersion, AutoEnvContextDecorator.SpecVersion)
-                .Set(AutoEnvContextDecorator.AttrManufacturer, "unknown")
-                .Set(AutoEnvContextDecorator.AttrModel, "unknown")
-                .Set(AutoEnvContextDecorator.AttrOs, LdValue.BuildObject()
-                    .Add(AutoEnvContextDecorator.AttrFamily, "unknown")
-                    .Add(AutoEnvContextDecorator.AttrName, "unknown")
-                    .Add(AutoEnvContextDecorator.AttrVersion, "unknown")
-                    .Build())
-                .Build();
->>>>>>> 73bb93d0
 
             var expectedOutput = Context.MultiBuilder().Add(input).Build();
 
