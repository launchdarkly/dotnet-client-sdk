--- conflicted
+++ resolved
@@ -1,274 +1,269 @@
-﻿using LaunchDarkly.Client;
-using Newtonsoft.Json.Linq;
-using Xunit;
-
-namespace LaunchDarkly.Xamarin.Tests
-{
-    public class LdClientEventTests : BaseTest
-    {
-        private static readonly User user = User.WithKey("userkey");
-        private MockEventProcessor eventProcessor = new MockEventProcessor();
-
-        public LdClient MakeClient(User user, string flagsJson)
-        {
-            var config = TestUtil.ConfigWithFlagsJson(user, "appkey", flagsJson);
-            config.EventProcessor(eventProcessor);
-            return TestUtil.CreateClient(config.Build(), user);
-        }
-
-        [Fact]
-        public void IdentifySendsIdentifyEvent()
-        {
-            using (LdClient client = MakeClient(user, "{}"))
-            {
-                User user1 = User.WithKey("userkey1");
-                client.Identify(user1);
-                Assert.Collection(eventProcessor.Events,
-                    e => CheckIdentifyEvent(e, user), // there's always an initial identify event
-                    e => CheckIdentifyEvent(e, user1));
-            }
-        }
-
-        [Fact]
-        public void TrackSendsCustomEvent()
-        {
-            using (LdClient client = MakeClient(user, "{}"))
-            {
-                client.Track("eventkey");
-                Assert.Collection(eventProcessor.Events, 
-                    e => CheckIdentifyEvent(e, user),
-                    e => {
-                        CustomEvent ce = Assert.IsType<CustomEvent>(e);
-                        Assert.Equal("eventkey", ce.Key);
-                        Assert.Equal(user.Key, ce.User.Key);
-                        Assert.Null(ce.JsonData);
-                        Assert.Null(ce.MetricValue);
-                    });
-            }
-        }
-
-        [Fact]
-        public void TrackWithDataSendsCustomEvent()
-        {
-            using (LdClient client = MakeClient(user, "{}"))
-            {
-                JToken data = new JValue("hi");
-<<<<<<< HEAD
-                client.Track("eventkey", data);
-                Assert.Collection(eventProcessor.Events,
-                    e => CheckIdentifyEvent(e, user),
-                    e => {
-                        CustomEvent ce = Assert.IsType<CustomEvent>(e);
-                        Assert.Equal("eventkey", ce.Key);
-                        Assert.Equal(user.Key, ce.User.Key);
-                        Assert.Equal(data, ce.JsonData);
-                        Assert.Null(ce.MetricValue);
-                    });
-            }
-        }
-
-        [Fact]
-        public void TrackWithMetricValueSendsCustomEvent()
-        {
-            using (LdClient client = MakeClient(user, "{}"))
-            {
-                JToken data = new JValue("hi");
-                double metricValue = 1.5;
-                client.Track("eventkey", data, metricValue);
-                Assert.Collection(eventProcessor.Events,
-=======
-                client.Track("eventkey", ImmutableJsonValue.FromJToken(data));
-                Assert.Collection(eventProcessor.Events, 
->>>>>>> 27357c53
-                    e => CheckIdentifyEvent(e, user),
-                    e => {
-                        CustomEvent ce = Assert.IsType<CustomEvent>(e);
-                        Assert.Equal("eventkey", ce.Key);
-                        Assert.Equal(user.Key, ce.User.Key);
-                        Assert.Equal(data, ce.JsonData);
-                        Assert.Equal(metricValue, ce.MetricValue);
-                    });
-            }
-        }
-
-        [Fact]
-        public void VariationSendsFeatureEventForValidFlag()
-        {
-            string flagsJson = @"{""flag"":{
-                ""value"":""a"",""variation"":1,""version"":1000,
-                ""trackEvents"":true, ""debugEventsUntilDate"":2000 }}";
-            using (LdClient client = MakeClient(user, flagsJson))
-            {
-                string result = client.StringVariation("flag", "b");
-                Assert.Equal("a", result);
-                Assert.Collection(eventProcessor.Events,
-                    e => CheckIdentifyEvent(e, user),
-                    e => {
-                        FeatureRequestEvent fe = Assert.IsType<FeatureRequestEvent>(e);
-                        Assert.Equal("flag", fe.Key);
-                        Assert.Equal("a", fe.Value);
-                        Assert.Equal(1, fe.Variation);
-                        Assert.Equal(1000, fe.Version);
-                        Assert.Equal("b", fe.Default);
-                        Assert.True(fe.TrackEvents);
-                        Assert.Equal(2000, fe.DebugEventsUntilDate);
-                        Assert.Null(fe.Reason);
-                    });
-            }
-        }
-
-        [Fact]
-        public void FeatureEventUsesFlagVersionIfProvided()
-        {
-            string flagsJson = @"{""flag"":{
-                ""value"":""a"",""variation"":1,""version"":1000,
-                ""flagVersion"":1500 }}";
-            using (LdClient client = MakeClient(user, flagsJson))
-            {
-                string result = client.StringVariation("flag", "b");
-                Assert.Equal("a", result);
-                Assert.Collection(eventProcessor.Events,
-                    e => CheckIdentifyEvent(e, user),
-                    e => {
-                        FeatureRequestEvent fe = Assert.IsType<FeatureRequestEvent>(e);
-                        Assert.Equal("flag", fe.Key);
-                        Assert.Equal("a", fe.Value);
-                        Assert.Equal(1, fe.Variation);
-                        Assert.Equal(1500, fe.Version);
-                        Assert.Equal("b", fe.Default);
-                    });
-            }
-        }
-
-        [Fact]
-        public void VariationSendsFeatureEventForDefaultValue()
-        {
-            string flagsJson = @"{""flag"":{
-                ""value"":null,""variation"":null,""version"":1000 }}";
-            using (LdClient client = MakeClient(user, flagsJson))
-            {
-                string result = client.StringVariation("flag", "b");
-                Assert.Equal("b", result);
-                Assert.Collection(eventProcessor.Events,
-                    e => CheckIdentifyEvent(e, user),
-                    e => {
-                        FeatureRequestEvent fe = Assert.IsType<FeatureRequestEvent>(e);
-                        Assert.Equal("flag", fe.Key);
-                        Assert.Equal("b", fe.Value);
-                        Assert.Null(fe.Variation);
-                        Assert.Equal(1000, fe.Version);
-                        Assert.Equal("b", fe.Default);
-                        Assert.Null(fe.Reason);
-                    });
-            }
-        }
-
-        [Fact]
-        public void VariationSendsFeatureEventForUnknownFlag()
-        {
-            using (LdClient client = MakeClient(user, "{}"))
-            {
-                string result = client.StringVariation("flag", "b");
-                Assert.Equal("b", result);
-                Assert.Collection(eventProcessor.Events,
-                    e => CheckIdentifyEvent(e, user),
-                    e => {
-                        FeatureRequestEvent fe = Assert.IsType<FeatureRequestEvent>(e);
-                        Assert.Equal("flag", fe.Key);
-                        Assert.Equal("b", fe.Value);
-                        Assert.Null(fe.Variation);
-                        Assert.Null(fe.Version);
-                        Assert.Equal("b", fe.Default);
-                        Assert.Null(fe.Reason);
-                    });
-            }
-        }
-
-        [Fact]
-        public void VariationSendsFeatureEventWithTrackingAndReasonIfTrackReasonIsTrue()
-        {
-            string flagsJson = @"{""flag"":{
-                ""value"":""a"",""variation"":1,""version"":1000,
-                ""trackReason"":true, ""reason"":{""kind"":""OFF""}
-                }}";
-            using (LdClient client = MakeClient(user, flagsJson))
-            {
-                string result = client.StringVariation("flag", "b");
-                Assert.Equal("a", result);
-                Assert.Collection(eventProcessor.Events,
-                    e => CheckIdentifyEvent(e, user),
-                    e => {
-                        FeatureRequestEvent fe = Assert.IsType<FeatureRequestEvent>(e);
-                        Assert.Equal("flag", fe.Key);
-                        Assert.Equal("a", fe.Value);
-                        Assert.Equal(1, fe.Variation);
-                        Assert.Equal(1000, fe.Version);
-                        Assert.Equal("b", fe.Default);
-                        Assert.True(fe.TrackEvents);
-                        Assert.Null(fe.DebugEventsUntilDate);
-                        Assert.Equal(EvaluationReason.Off.Instance, fe.Reason);
-                    });
-            }
-        }
-
-        [Fact]
-        public void VariationDetailSendsFeatureEventWithReasonForValidFlag()
-        {
-            string flagsJson = @"{""flag"":{
-                ""value"":""a"",""variation"":1,""version"":1000,
-                ""trackEvents"":true, ""debugEventsUntilDate"":2000,
-                ""reason"":{""kind"":""OFF""}
-                }}";
-            using (LdClient client = MakeClient(user, flagsJson))
-            {
-                EvaluationDetail<string> result = client.StringVariationDetail("flag", "b");
-                Assert.Equal("a", result.Value);
-                Assert.Equal(EvaluationReason.Off.Instance, result.Reason);
-                Assert.Collection(eventProcessor.Events,
-                    e => CheckIdentifyEvent(e, user),
-                    e => {
-                        FeatureRequestEvent fe = Assert.IsType<FeatureRequestEvent>(e);
-                        Assert.Equal("flag", fe.Key);
-                        Assert.Equal("a", fe.Value);
-                        Assert.Equal(1, fe.Variation);
-                        Assert.Equal(1000, fe.Version);
-                        Assert.Equal("b", fe.Default);
-                        Assert.True(fe.TrackEvents);
-                        Assert.Equal(2000, fe.DebugEventsUntilDate);
-                        Assert.Equal(EvaluationReason.Off.Instance, fe.Reason);
-                    });
-            }
-        }
-
-        [Fact]
-        public void VariationDetailSendsFeatureEventWithReasonForUnknownFlag()
-        {
-            using (LdClient client = MakeClient(user, "{}"))
-            {
-                EvaluationDetail<string> result = client.StringVariationDetail("flag", "b");
-                var expectedReason = new EvaluationReason.Error(EvaluationErrorKind.FLAG_NOT_FOUND);
-                Assert.Equal("b", result.Value);
-                Assert.Equal(expectedReason, result.Reason);
-                Assert.Collection(eventProcessor.Events,
-                    e => CheckIdentifyEvent(e, user),
-                    e => {
-                        FeatureRequestEvent fe = Assert.IsType<FeatureRequestEvent>(e);
-                        Assert.Equal("flag", fe.Key);
-                        Assert.Equal("b", fe.Value);
-                        Assert.Null(fe.Variation);
-                        Assert.Null(fe.Version);
-                        Assert.Equal("b", fe.Default);
-                        Assert.False(fe.TrackEvents);
-                        Assert.Null(fe.DebugEventsUntilDate);
-                        Assert.Equal(expectedReason, fe.Reason);
-                    });
-            }
-        }
-
-        private void CheckIdentifyEvent(Event e, User u)
-        {
-            IdentifyEvent ie = Assert.IsType<IdentifyEvent>(e);
-            Assert.Equal(u.Key, ie.User.Key);
-        }
-    }
-}
+﻿using LaunchDarkly.Client;
+using Newtonsoft.Json.Linq;
+using Xunit;
+
+namespace LaunchDarkly.Xamarin.Tests
+{
+    public class LdClientEventTests : BaseTest
+    {
+        private static readonly User user = User.WithKey("userkey");
+        private MockEventProcessor eventProcessor = new MockEventProcessor();
+
+        public LdClient MakeClient(User user, string flagsJson)
+        {
+            var config = TestUtil.ConfigWithFlagsJson(user, "appkey", flagsJson);
+            config.EventProcessor(eventProcessor);
+            return TestUtil.CreateClient(config.Build(), user);
+        }
+
+        [Fact]
+        public void IdentifySendsIdentifyEvent()
+        {
+            using (LdClient client = MakeClient(user, "{}"))
+            {
+                User user1 = User.WithKey("userkey1");
+                client.Identify(user1);
+                Assert.Collection(eventProcessor.Events,
+                    e => CheckIdentifyEvent(e, user), // there's always an initial identify event
+                    e => CheckIdentifyEvent(e, user1));
+            }
+        }
+
+        [Fact]
+        public void TrackSendsCustomEvent()
+        {
+            using (LdClient client = MakeClient(user, "{}"))
+            {
+                client.Track("eventkey");
+                Assert.Collection(eventProcessor.Events, 
+                    e => CheckIdentifyEvent(e, user),
+                    e => {
+                        CustomEvent ce = Assert.IsType<CustomEvent>(e);
+                        Assert.Equal("eventkey", ce.Key);
+                        Assert.Equal(user.Key, ce.User.Key);
+                        Assert.Null(ce.JsonData);
+                        Assert.Null(ce.MetricValue);
+                    });
+            }
+        }
+
+        [Fact]
+        public void TrackWithDataSendsCustomEvent()
+        {
+            using (LdClient client = MakeClient(user, "{}"))
+            {
+                JToken data = new JValue("hi");
+                client.Track("eventkey", ImmutableJsonValue.FromJToken(data));
+                Assert.Collection(eventProcessor.Events,
+                    e => CheckIdentifyEvent(e, user),
+                    e => {
+                        CustomEvent ce = Assert.IsType<CustomEvent>(e);
+                        Assert.Equal("eventkey", ce.Key);
+                        Assert.Equal(user.Key, ce.User.Key);
+                        Assert.Equal(data, ce.JsonData);
+                        Assert.Null(ce.MetricValue);
+                    });
+            }
+        }
+
+        [Fact]
+        public void TrackWithMetricValueSendsCustomEvent()
+        {
+            using (LdClient client = MakeClient(user, "{}"))
+            {
+                JToken data = new JValue("hi");
+                double metricValue = 1.5;
+                client.Track("eventkey", ImmutableJsonValue.FromJToken(data), metricValue);
+                Assert.Collection(eventProcessor.Events,
+                    e => CheckIdentifyEvent(e, user),
+                    e => {
+                        CustomEvent ce = Assert.IsType<CustomEvent>(e);
+                        Assert.Equal("eventkey", ce.Key);
+                        Assert.Equal(user.Key, ce.User.Key);
+                        Assert.Equal(data, ce.JsonData);
+                        Assert.Equal(metricValue, ce.MetricValue);
+                    });
+            }
+        }
+
+        [Fact]
+        public void VariationSendsFeatureEventForValidFlag()
+        {
+            string flagsJson = @"{""flag"":{
+                ""value"":""a"",""variation"":1,""version"":1000,
+                ""trackEvents"":true, ""debugEventsUntilDate"":2000 }}";
+            using (LdClient client = MakeClient(user, flagsJson))
+            {
+                string result = client.StringVariation("flag", "b");
+                Assert.Equal("a", result);
+                Assert.Collection(eventProcessor.Events,
+                    e => CheckIdentifyEvent(e, user),
+                    e => {
+                        FeatureRequestEvent fe = Assert.IsType<FeatureRequestEvent>(e);
+                        Assert.Equal("flag", fe.Key);
+                        Assert.Equal("a", fe.Value);
+                        Assert.Equal(1, fe.Variation);
+                        Assert.Equal(1000, fe.Version);
+                        Assert.Equal("b", fe.Default);
+                        Assert.True(fe.TrackEvents);
+                        Assert.Equal(2000, fe.DebugEventsUntilDate);
+                        Assert.Null(fe.Reason);
+                    });
+            }
+        }
+
+        [Fact]
+        public void FeatureEventUsesFlagVersionIfProvided()
+        {
+            string flagsJson = @"{""flag"":{
+                ""value"":""a"",""variation"":1,""version"":1000,
+                ""flagVersion"":1500 }}";
+            using (LdClient client = MakeClient(user, flagsJson))
+            {
+                string result = client.StringVariation("flag", "b");
+                Assert.Equal("a", result);
+                Assert.Collection(eventProcessor.Events,
+                    e => CheckIdentifyEvent(e, user),
+                    e => {
+                        FeatureRequestEvent fe = Assert.IsType<FeatureRequestEvent>(e);
+                        Assert.Equal("flag", fe.Key);
+                        Assert.Equal("a", fe.Value);
+                        Assert.Equal(1, fe.Variation);
+                        Assert.Equal(1500, fe.Version);
+                        Assert.Equal("b", fe.Default);
+                    });
+            }
+        }
+
+        [Fact]
+        public void VariationSendsFeatureEventForDefaultValue()
+        {
+            string flagsJson = @"{""flag"":{
+                ""value"":null,""variation"":null,""version"":1000 }}";
+            using (LdClient client = MakeClient(user, flagsJson))
+            {
+                string result = client.StringVariation("flag", "b");
+                Assert.Equal("b", result);
+                Assert.Collection(eventProcessor.Events,
+                    e => CheckIdentifyEvent(e, user),
+                    e => {
+                        FeatureRequestEvent fe = Assert.IsType<FeatureRequestEvent>(e);
+                        Assert.Equal("flag", fe.Key);
+                        Assert.Equal("b", fe.Value);
+                        Assert.Null(fe.Variation);
+                        Assert.Equal(1000, fe.Version);
+                        Assert.Equal("b", fe.Default);
+                        Assert.Null(fe.Reason);
+                    });
+            }
+        }
+
+        [Fact]
+        public void VariationSendsFeatureEventForUnknownFlag()
+        {
+            using (LdClient client = MakeClient(user, "{}"))
+            {
+                string result = client.StringVariation("flag", "b");
+                Assert.Equal("b", result);
+                Assert.Collection(eventProcessor.Events,
+                    e => CheckIdentifyEvent(e, user),
+                    e => {
+                        FeatureRequestEvent fe = Assert.IsType<FeatureRequestEvent>(e);
+                        Assert.Equal("flag", fe.Key);
+                        Assert.Equal("b", fe.Value);
+                        Assert.Null(fe.Variation);
+                        Assert.Null(fe.Version);
+                        Assert.Equal("b", fe.Default);
+                        Assert.Null(fe.Reason);
+                    });
+            }
+        }
+
+        [Fact]
+        public void VariationSendsFeatureEventWithTrackingAndReasonIfTrackReasonIsTrue()
+        {
+            string flagsJson = @"{""flag"":{
+                ""value"":""a"",""variation"":1,""version"":1000,
+                ""trackReason"":true, ""reason"":{""kind"":""OFF""}
+                }}";
+            using (LdClient client = MakeClient(user, flagsJson))
+            {
+                string result = client.StringVariation("flag", "b");
+                Assert.Equal("a", result);
+                Assert.Collection(eventProcessor.Events,
+                    e => CheckIdentifyEvent(e, user),
+                    e => {
+                        FeatureRequestEvent fe = Assert.IsType<FeatureRequestEvent>(e);
+                        Assert.Equal("flag", fe.Key);
+                        Assert.Equal("a", fe.Value);
+                        Assert.Equal(1, fe.Variation);
+                        Assert.Equal(1000, fe.Version);
+                        Assert.Equal("b", fe.Default);
+                        Assert.True(fe.TrackEvents);
+                        Assert.Null(fe.DebugEventsUntilDate);
+                        Assert.Equal(EvaluationReason.Off.Instance, fe.Reason);
+                    });
+            }
+        }
+
+        [Fact]
+        public void VariationDetailSendsFeatureEventWithReasonForValidFlag()
+        {
+            string flagsJson = @"{""flag"":{
+                ""value"":""a"",""variation"":1,""version"":1000,
+                ""trackEvents"":true, ""debugEventsUntilDate"":2000,
+                ""reason"":{""kind"":""OFF""}
+                }}";
+            using (LdClient client = MakeClient(user, flagsJson))
+            {
+                EvaluationDetail<string> result = client.StringVariationDetail("flag", "b");
+                Assert.Equal("a", result.Value);
+                Assert.Equal(EvaluationReason.Off.Instance, result.Reason);
+                Assert.Collection(eventProcessor.Events,
+                    e => CheckIdentifyEvent(e, user),
+                    e => {
+                        FeatureRequestEvent fe = Assert.IsType<FeatureRequestEvent>(e);
+                        Assert.Equal("flag", fe.Key);
+                        Assert.Equal("a", fe.Value);
+                        Assert.Equal(1, fe.Variation);
+                        Assert.Equal(1000, fe.Version);
+                        Assert.Equal("b", fe.Default);
+                        Assert.True(fe.TrackEvents);
+                        Assert.Equal(2000, fe.DebugEventsUntilDate);
+                        Assert.Equal(EvaluationReason.Off.Instance, fe.Reason);
+                    });
+            }
+        }
+
+        [Fact]
+        public void VariationDetailSendsFeatureEventWithReasonForUnknownFlag()
+        {
+            using (LdClient client = MakeClient(user, "{}"))
+            {
+                EvaluationDetail<string> result = client.StringVariationDetail("flag", "b");
+                var expectedReason = new EvaluationReason.Error(EvaluationErrorKind.FLAG_NOT_FOUND);
+                Assert.Equal("b", result.Value);
+                Assert.Equal(expectedReason, result.Reason);
+                Assert.Collection(eventProcessor.Events,
+                    e => CheckIdentifyEvent(e, user),
+                    e => {
+                        FeatureRequestEvent fe = Assert.IsType<FeatureRequestEvent>(e);
+                        Assert.Equal("flag", fe.Key);
+                        Assert.Equal("b", fe.Value);
+                        Assert.Null(fe.Variation);
+                        Assert.Null(fe.Version);
+                        Assert.Equal("b", fe.Default);
+                        Assert.False(fe.TrackEvents);
+                        Assert.Null(fe.DebugEventsUntilDate);
+                        Assert.Equal(expectedReason, fe.Reason);
+                    });
+            }
+        }
+
+        private void CheckIdentifyEvent(Event e, User u)
+        {
+            IdentifyEvent ie = Assert.IsType<IdentifyEvent>(e);
+            Assert.Equal(u.Key, ie.User.Key);
+        }
+    }
+}