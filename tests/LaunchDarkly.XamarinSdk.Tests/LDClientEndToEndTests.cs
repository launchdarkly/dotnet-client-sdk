﻿using System;
using System.Collections.Generic;
using System.Linq;
using System.Threading.Tasks;
using Common.Logging;
using LaunchDarkly.Client;
using LaunchDarkly.Xamarin.PlatformSpecific;
using Newtonsoft.Json;
using Newtonsoft.Json.Linq;
using WireMock.Server;
using Xunit;

namespace LaunchDarkly.Xamarin.Tests
{
    // Tests of an LDClient instance doing actual HTTP against an embedded server. These aren't intended to cover
    // every possible type of interaction, since the lower-level component tests like FeatureFlagRequestorTests
    // (and the DefaultEventProcessor and StreamManager tests in LaunchDarkly.CommonSdk) cover those more thoroughly.
    // These are more of a smoke test to ensure that the SDK is initializing and using those components in the
    // expected ways.
    public class LdClientEndToEndTests : BaseTest
    {
        private const string _mobileKey = "FAKE_KEY";

        private static readonly User _user = User.WithKey("foo");
        private static readonly User _otherUser = User.WithKey("bar");

        private static readonly IDictionary<string, string> _flagData1 = new Dictionary<string, string>
        {
            { "flag1", "value1" }
        };

        private static readonly IDictionary<string, string> _flagData2 = new Dictionary<string, string>
        {
            { "flag1", "value2" }
        };

        public static readonly IEnumerable<object[]> PollingAndStreaming = new List<object[]>
        {
            { new object[] { UpdateMode.Polling } },
            { new object[] { UpdateMode.Streaming } }
        };

        [Theory(Skip = SkipIfCannotCreateHttpServer)]
        [MemberData(nameof(PollingAndStreaming))]
        public void InitGetsFlagsSync(UpdateMode mode)
        {
            WithServer(server =>
            {
                SetupResponse(server, _flagData1, mode);

                var config = BaseConfig(server).UseReport(false).IsStreamingEnabled(mode.IsStreaming).Build();
                using (var client = TestUtil.CreateClient(config, _user))
                {
                    VerifyRequest(server, mode);
                    VerifyFlagValues(client, _flagData1);
                }
            });
        }

        [Theory(Skip = SkipIfCannotCreateHttpServer)]
        [MemberData(nameof(PollingAndStreaming))]
        public async Task InitGetsFlagsAsync(UpdateMode mode)
        {
            await WithServerAsync(async server =>
            {
                SetupResponse(server, _flagData1, mode);

                var config = BaseConfig(server).UseReport(false).IsStreamingEnabled(mode.IsStreaming).Build();
                using (var client = await TestUtil.CreateClientAsync(config, _user))
                {
                    VerifyRequest(server, mode);
                }
            });
        }

        [Fact(Skip = SkipIfCannotCreateHttpServer)]
        public void InitCanTimeOutSync()
        {
            WithServer(server =>
            {
                server.ForAllRequests(r => r.WithDelay(TimeSpan.FromSeconds(2)).WithJsonBody(PollingData(_flagData1)));

                using (var log = new LogSinkScope())
                {
                    var config = BaseConfig(server).IsStreamingEnabled(false).Build();
                    using (var client = TestUtil.CreateClient(config, _user, TimeSpan.FromMilliseconds(200)))
                    {
                        Assert.False(client.Initialized());
                        Assert.Null(client.StringVariation(_flagData1.First().Key, null));
                        Assert.Contains(log.Messages, m => m.Level == LogLevel.Warn &&
                            m.Text == "Client did not successfully initialize within 200 milliseconds.");
                    }
                }
            });
        }

        [Theory(Skip = SkipIfCannotCreateHttpServer)]
        [MemberData(nameof(PollingAndStreaming))]
        public void InitFailsOn401Sync(UpdateMode mode)
        {
            WithServer(server =>
            {
                server.ForAllRequests(r => r.WithStatusCode(401));

                using (var log = new LogSinkScope())
                {
                    try
                    {
                        var config = BaseConfig(server).UseReport(false).IsStreamingEnabled(mode.IsStreaming).Build();
                        using (var client = TestUtil.CreateClient(config, _user)) { }
                    }
                    catch (Exception e)
                    {
                        // Currently the exact class of this exception is undefined: the polling processor throws
                        // LaunchDarkly.Client.UnsuccessfulResponseException, while the streaming processor throws
                        // a lower-level exception that is defined by LaunchDarkly.EventSource.
                        Assert.Contains("401", e.Message);
                        return;
                    }
                    throw new Exception("Expected exception from LdClient.Init");
                }
            });
        }

        [Theory(Skip = SkipIfCannotCreateHttpServer)]
        [MemberData(nameof(PollingAndStreaming))]
        public async Task InitFailsOn401Async(UpdateMode mode)
        {
            await WithServerAsync(async server =>
            {
                server.ForAllRequests(r => r.WithStatusCode(401));

                using (var log = new LogSinkScope())
                {
                    var config = BaseConfig(server).UseReport(false).IsStreamingEnabled(mode.IsStreaming).Build();

                    // Currently the behavior of LdClient.InitAsync is somewhat inconsistent with LdClient.Init if there is
                    // an unrecoverable error: LdClient.Init throws an exception, but LdClient.InitAsync returns a task that
                    // will complete successfully with an uninitialized client.
                    using (var client = await TestUtil.CreateClientAsync(config, _user))
                    {
                        Assert.False(client.Initialized());
                    }
                }
            });
        }

        [Fact(Skip = SkipIfCannotCreateHttpServer)]
        public async Task InitWithKeylessAnonUserAddsKeyAndReusesIt()
        {
            // Note, we don't care about polling mode vs. streaming mode for this functionality.
            await WithServerAsync(async server =>
            {
                server.ForAllRequests(r => r.WithDelay(TimeSpan.FromSeconds(2)).WithJsonBody(PollingData(_flagData1)));

                var config = BaseConfig(server).UseReport(false).IsStreamingEnabled(false).Build();
                var name = "Sue";
                var anonUser = User.Builder((string)null).Name(name).Anonymous(true).Build();

                // Note, on mobile platforms, the generated user key is the device ID and is stable; on other platforms,
                // it's a GUID that is cached in local storage. Calling ClearCachedClientId() resets the latter.
                ClientIdentifier.ClearCachedClientId();

                string generatedKey = null;
                using (var client = await TestUtil.CreateClientAsync(config, anonUser))
                {
                    Assert.NotNull(client.User.Key);
                    generatedKey = client.User.Key;
                    Assert.Equal(name, client.User.Name);
                }

                using (var client = await TestUtil.CreateClientAsync(config, anonUser))
                {
                    Assert.Equal(generatedKey, client.User.Key);
                }
            });
        }

        [Theory(Skip = SkipIfCannotCreateHttpServer)]
        [MemberData(nameof(PollingAndStreaming))]
        public void IdentifySwitchesUserAndGetsFlagsSync(UpdateMode mode)
        {
            WithServer(server =>
            {
                SetupResponse(server, _flagData1, mode);

                var config = BaseConfig(server).UseReport(false).IsStreamingEnabled(mode.IsStreaming).Build();
                using (var client = TestUtil.CreateClient(config, _user))
                {
                    VerifyRequest(server, mode);
                    VerifyFlagValues(client, _flagData1);
                    var user1RequestPath = server.GetLastRequest().Path;

                    server.Reset();
                    SetupResponse(server, _flagData2, mode);

                    client.Identify(_otherUser);
                    Assert.Equal(_otherUser.Key, client.User.Key); // don't compare entire user, because SDK may have added device/os attributes

                    VerifyRequest(server, mode);
                    Assert.NotEqual(user1RequestPath, server.GetLastRequest().Path);
                    VerifyFlagValues(client, _flagData2);
                }
            });
        }

        [Theory(Skip = SkipIfCannotCreateHttpServer)]
        [MemberData(nameof(PollingAndStreaming))]
        public async Task IdentifySwitchesUserAndGetsFlagsAsync(UpdateMode mode)
        {
            await WithServerAsync(async server =>
            {
                SetupResponse(server, _flagData1, mode);

                var config = BaseConfig(server).UseReport(false).IsStreamingEnabled(mode.IsStreaming).Build();
                using (var client = await TestUtil.CreateClientAsync(config, _user))
                {
                    VerifyRequest(server, mode);
                    VerifyFlagValues(client, _flagData1);
                    var user1RequestPath = server.GetLastRequest().Path;

                    server.Reset();
                    SetupResponse(server, _flagData2, mode);

                    await client.IdentifyAsync(_otherUser);
                    Assert.Equal(_otherUser.Key, client.User.Key); // don't compare entire user, because SDK may have added device/os attributes

                    VerifyRequest(server, mode);
                    Assert.NotEqual(user1RequestPath, server.GetLastRequest().Path);
                    VerifyFlagValues(client, _flagData2);
                }
            });
        }

        [Fact(Skip = SkipIfCannotCreateHttpServer)]
        public void OfflineClientUsesCachedFlagsSync()
        {
            WithServer(server =>
            {
                SetupResponse(server, _flagData1, UpdateMode.Polling); // streaming vs. polling should make no difference for this

                var config = BaseConfig(server).UseReport(false).IsStreamingEnabled(false).Build();
                using (var client = TestUtil.CreateClient(config, _user))
                {
                    VerifyFlagValues(client, _flagData1);
                }

                // At this point the SDK should have written the flags to persistent storage for this user key.
                // We'll now start over, but with a server that doesn't respond immediately. When the client times
                // out, we should still see the earlier flag values.

                server.Reset(); // the offline client shouldn't be making any requests, but just in case
                var offlineConfig = Configuration.Builder(_mobileKey).Offline(true).Build();
                using (var client = TestUtil.CreateClient(offlineConfig, _user))
                {
                    VerifyFlagValues(client, _flagData1);
                }
            });
        }

        [Fact(Skip = SkipIfCannotCreateHttpServer)]
        public async Task OfflineClientUsesCachedFlagsAsync()
        {
            await WithServerAsync(async server =>
            {
                SetupResponse(server, _flagData1, UpdateMode.Polling); // streaming vs. polling should make no difference for this

                var config = BaseConfig(server).UseReport(false).IsStreamingEnabled(false).Build();
                using (var client = await TestUtil.CreateClientAsync(config, _user))
                {
                    VerifyFlagValues(client, _flagData1);
                }

                // At this point the SDK should have written the flags to persistent storage for this user key.
                // We'll now start over, but with a server that doesn't respond immediately. When the client times
                // out, we should still see the earlier flag values.

                server.Reset(); // the offline client shouldn't be making any requests, but just in case
                var offlineConfig = Configuration.Builder(_mobileKey).Offline(true).Build();
                using (var client = await TestUtil.CreateClientAsync(offlineConfig, _user))
                {
                    VerifyFlagValues(client, _flagData1);
                }
            });
        }

<<<<<<< HEAD
        private IConfigurationBuilder BaseConfig(FluentMockServer server)
=======
        [Fact(Skip = SkipIfCannotCreateHttpServer)]
        public void OfflineClientUsesCachedFlagsSyncAfterStartUpdateProcessor()
        {
            WithServer(server =>
            {
                SetupResponse(server, _flagData1, UpdateMode.Polling); // streaming vs. polling should make no difference for this

                var config = BaseConfig(server).WithUseReport(false).WithIsStreamingEnabled(false);
                using (var client = TestUtil.CreateClient(config, _user))
                {
                    BackgroundDetection.UpdateBackgroundMode(false);
                    VerifyFlagValues(client, _flagData1);
                }

                // At this point the SDK should have written the flags to persistent storage for this user key.
                // We'll now start over, but with a server that doesn't respond immediately. When the client times
                // out, we should still see the earlier flag values.

                server.Reset(); // the offline client shouldn't be making any requests, but just in case
                var offlineConfig = Configuration.Default(_mobileKey).WithOffline(true);
                using (var client = TestUtil.CreateClient(offlineConfig, _user))
                {
                    BackgroundDetection.UpdateBackgroundMode(false);
                    VerifyFlagValues(client, _flagData1);
                }
            });
        }

        [Fact(Skip = SkipIfCannotCreateHttpServer)]
        public async Task OfflineClientUsesCachedFlagsAsyncAfterStartUpdateProcessorAsync()
        {
            await WithServerAsync(async server =>
            {
                SetupResponse(server, _flagData1, UpdateMode.Polling); // streaming vs. polling should make no difference for this

                var config = BaseConfig(server).WithUseReport(false).WithIsStreamingEnabled(false);
                using (var client = await TestUtil.CreateClientAsync(config, _user))
                {
                    BackgroundDetection.UpdateBackgroundMode(false);
                    VerifyFlagValues(client, _flagData1);
                }

                // At this point the SDK should have written the flags to persistent storage for this user key.
                // We'll now start over, but with a server that doesn't respond immediately. When the client times
                // out, we should still see the earlier flag values.

                server.Reset(); // the offline client shouldn't be making any requests, but just in case
                var offlineConfig = Configuration.Default(_mobileKey).WithOffline(true);
                using (var client = await TestUtil.CreateClientAsync(offlineConfig, _user))
                {
                    BackgroundDetection.UpdateBackgroundMode(false);
                    VerifyFlagValues(client, _flagData1);
                }
            });
        }

        private Configuration BaseConfig(FluentMockServer server)
>>>>>>> e075148d
        {
            return Configuration.BuilderInternal(_mobileKey)
                .EventProcessor(new MockEventProcessor())
                .BaseUri(new Uri(server.GetUrl()))
                .StreamUri(new Uri(server.GetUrl()));
        }

        private void SetupResponse(FluentMockServer server, IDictionary<string, string> data, UpdateMode mode)
        {
            server.ForAllRequests(r =>
                mode.IsStreaming ? r.WithEventsBody(StreamingData(data)) : r.WithJsonBody(PollingData(data)));
            // Note: in streaming mode, since WireMock.Net doesn't seem to support streaming responses, the fake response will close
            // after the end of the data-- so the SDK will enter retry mode and we may get another identical streaming request. For
            // the purposes of these tests, that doesn't matter. The correct processing of a chunked stream is tested in the
            // LaunchDarkly.EventSource tests, and the retry logic is tested in LaunchDarkly.CommonSdk.
        }

        private void VerifyRequest(FluentMockServer server, UpdateMode mode)
        {
            var req = server.GetLastRequest();
            Assert.Equal("GET", req.Method);

            // Note, we don't check for an exact match of the encoded user string in Req.Path because it is not determinate - the
            // SDK may add custom attributes to the user ("os" etc.) and since we don't canonicalize the JSON representation,
            // properties could be serialized in any order causing the encoding to vary. Also, we don't test REPORT mode here
            // because it is already covered in FeatureFlagRequestorTest.
            Assert.Matches(mode.FlagsPathRegex, req.Path);

            Assert.Equal("", req.RawQuery);
            Assert.Equal(_mobileKey, req.Headers["Authorization"][0]);
            Assert.Null(req.Body);
        }

        private void VerifyFlagValues(ILdMobileClient client, IDictionary<string, string> flags)
        {
            Assert.True(client.Initialized());
            foreach (var e in flags)
            {
                Assert.Equal(e.Value, client.StringVariation(e.Key, null));
            }
        }

        private JToken FlagJson(string key, string value)
        {
            var o = new JObject();
            o.Add("key", key);
            o.Add("value", value);
            return o;
        }

        private string PollingData(IDictionary<string, string> flags)
        {
            var o = new JObject();
            foreach (var e in flags)
            {
                o.Add(e.Key, FlagJson(e.Key, e.Value));
            }
            return JsonConvert.SerializeObject(o);
        }

        private string StreamingData(IDictionary<string, string> flags)
        {
            return "event: put\ndata: " + PollingData(flags) + "\n\n";
        }
    }

    public class UpdateMode
    {
        public bool IsStreaming { get; private set; }
        public string FlagsPathRegex { get; private set; }

        public static readonly UpdateMode Streaming = new UpdateMode
        {
            IsStreaming = true,
            FlagsPathRegex = "^/meval/[^/?]+"
        };

        public static readonly UpdateMode Polling = new UpdateMode
        {
            IsStreaming = false,
            FlagsPathRegex = "^/msdk/evalx/users/[^/?]+"
        };
    }
}<|MERGE_RESOLUTION|>--- conflicted
+++ resolved
@@ -284,9 +284,6 @@
             });
         }
 
-<<<<<<< HEAD
-        private IConfigurationBuilder BaseConfig(FluentMockServer server)
-=======
         [Fact(Skip = SkipIfCannotCreateHttpServer)]
         public void OfflineClientUsesCachedFlagsSyncAfterStartUpdateProcessor()
         {
@@ -294,7 +291,7 @@
             {
                 SetupResponse(server, _flagData1, UpdateMode.Polling); // streaming vs. polling should make no difference for this
 
-                var config = BaseConfig(server).WithUseReport(false).WithIsStreamingEnabled(false);
+                var config = BaseConfig(server).UseReport(false).IsStreamingEnabled(false).Build();
                 using (var client = TestUtil.CreateClient(config, _user))
                 {
                     BackgroundDetection.UpdateBackgroundMode(false);
@@ -306,7 +303,7 @@
                 // out, we should still see the earlier flag values.
 
                 server.Reset(); // the offline client shouldn't be making any requests, but just in case
-                var offlineConfig = Configuration.Default(_mobileKey).WithOffline(true);
+                var offlineConfig = Configuration.Builder(_mobileKey).Offline(true).Build();
                 using (var client = TestUtil.CreateClient(offlineConfig, _user))
                 {
                     BackgroundDetection.UpdateBackgroundMode(false);
@@ -322,7 +319,7 @@
             {
                 SetupResponse(server, _flagData1, UpdateMode.Polling); // streaming vs. polling should make no difference for this
 
-                var config = BaseConfig(server).WithUseReport(false).WithIsStreamingEnabled(false);
+                var config = BaseConfig(server).UseReport(false).IsStreamingEnabled(false).Build();
                 using (var client = await TestUtil.CreateClientAsync(config, _user))
                 {
                     BackgroundDetection.UpdateBackgroundMode(false);
@@ -334,7 +331,7 @@
                 // out, we should still see the earlier flag values.
 
                 server.Reset(); // the offline client shouldn't be making any requests, but just in case
-                var offlineConfig = Configuration.Default(_mobileKey).WithOffline(true);
+                var offlineConfig = Configuration.Builder(_mobileKey).Offline(true).Build();
                 using (var client = await TestUtil.CreateClientAsync(offlineConfig, _user))
                 {
                     BackgroundDetection.UpdateBackgroundMode(false);
@@ -343,8 +340,7 @@
             });
         }
 
-        private Configuration BaseConfig(FluentMockServer server)
->>>>>>> e075148d
+        private IConfigurationBuilder BaseConfig(FluentMockServer server)
         {
             return Configuration.BuilderInternal(_mobileKey)
                 .EventProcessor(new MockEventProcessor())
