--- conflicted
+++ resolved
@@ -345,11 +345,11 @@
             });
         }
 
-<<<<<<< HEAD
         private bool Initialized(LdClient client)
         {
             return client.Online && client.updateProcessor.Initialized();
-=======
+        }
+         
         [Fact(Skip = SkipIfCannotCreateHttpServer)]
         public void BackgroundOfflineClientUsesCachedFlagsSyncAfterStartUpdateProcessor()
         {
@@ -412,7 +412,6 @@
                     VerifyFlagValues(client, _flagData1);
                 }
             });
->>>>>>> dc979001
         }
 
         private IConfigurationBuilder BaseConfig(FluentMockServer server)
