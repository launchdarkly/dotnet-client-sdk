--- conflicted
+++ resolved
@@ -1,246 +1,230 @@
-﻿using System;
-using LaunchDarkly.Client;
-using Xunit;
-
-namespace LaunchDarkly.Xamarin.Tests
-{
-    public class DefaultLdClientTests
-    {
-        static readonly string appKey = "some app key";
-        static readonly User simpleUser = User.WithKey("user-key");
-
-        LdClient Client()
-        {
-            var configuration = TestUtil.ConfigWithFlagsJson(simpleUser, appKey, "{}");
-            return TestUtil.CreateClient(configuration, simpleUser);
-        }
-        
-        [Fact]
-        public void CannotCreateClientWithNullConfig()
-        {
-<<<<<<< HEAD
-            Assert.Throws<ArgumentNullException>(() => LdClient.Init((Configuration)null, User.WithKey("user"), TimeSpan.Zero));
-=======
-            Assert.Throws<ArgumentNullException>(() => LdClient.Init((Configuration)null, simpleUser));
->>>>>>> 23c94c1a
-        }
-
-        [Fact]
-        public void CannotCreateClientWithNullUser()
-        {
-<<<<<<< HEAD
-            Configuration config = TestUtil.ConfigWithFlagsJson(User.WithKey("dummy"), appKey, "{}");
-            Assert.Throws<ArgumentNullException>(() => LdClient.Init(config, null, TimeSpan.Zero));
-=======
-            Configuration config = TestUtil.ConfigWithFlagsJson(simpleUser, appKey, "{}");
-            Assert.Throws<ArgumentNullException>(() => LdClient.Init(config, null));
->>>>>>> 23c94c1a
-        }
-
-        [Fact]
-        public void IdentifyUpdatesTheUser()
-        {
-            using (var client = Client())
-            {
-                var updatedUser = User.WithKey("some new key");
-                client.Identify(updatedUser);
-                Assert.Equal(client.User, updatedUser);
-            }
-        }
-
-        [Fact]
-        public void IdentifyWithNullUserThrowsException()
-        {
-            using (var client = Client())
-            {
-                Assert.Throws<AggregateException>(() => client.Identify(null));
-            }
-        }
-
-        [Fact]
-        public void IdentifyAsyncWithNullUserThrowsException()
-        {
-            using (var client = Client())
-            {
-                Assert.ThrowsAsync<AggregateException>(async () => await client.IdentifyAsync(null));
-                // note that exceptions thrown out of an async task are always wrapped in AggregateException
-            }
-        }
-
-        [Fact]
-        public void SharedClientIsTheOnlyClientAvailable()
-        {
-            lock (TestUtil.ClientInstanceLock)
-            {
-<<<<<<< HEAD
-                User user = StubbedConfigAndUserBuilder.UserWithAllPropertiesFilledIn("user1Key");
-                var config = TestUtil.ConfigWithFlagsJson(user, appKey, "{}");
-                var client = LdClient.Init(config, user, TimeSpan.Zero);
-                try
-=======
-                var config = TestUtil.ConfigWithFlagsJson(simpleUser, appKey, "{}");
-                using (var client = LdClient.Init(config, simpleUser))
->>>>>>> 23c94c1a
-                {
-                    try
-                    {
-                        Assert.ThrowsAsync<Exception>(async () => await LdClient.InitAsync(config, simpleUser));
-                    }
-                    finally
-                    {
-                        LdClient.Instance = null;
-                    }
-                }
-            }
-        }
-        
-        [Fact]
-        public void ConnectionManagerShouldKnowIfOnlineOrNot()
-        {
-            using (var client = Client())
-            {
-                var connMgr = client.Config.ConnectionManager as MockConnectionManager;
-                connMgr.ConnectionChanged += (bool obj) => client.Online = obj;
-                connMgr.Connect(true);
-                Assert.False(client.IsOffline());
-                connMgr.Connect(false);
-                Assert.False(client.Online);
-            }
-        }
-
-        [Fact]
-        public void ConnectionChangeShouldStopUpdateProcessor()
-        {
-            using (var client = Client())
-            {
-                var connMgr = client.Config.ConnectionManager as MockConnectionManager;
-                connMgr.ConnectionChanged += (bool obj) => client.Online = obj;
-                connMgr.Connect(false);
-                var mockUpdateProc = client.Config.MobileUpdateProcessor as MockPollingProcessor;
-                Assert.False(mockUpdateProc.IsRunning);
-            }
-        }
-
-        [Fact]
-        public void UserWithNullKeyWillHaveUniqueKeySet()
-        {
-            var userWithNullKey = User.WithKey(null);
-            var uniqueId = "some-unique-key";
-            var config = TestUtil.ConfigWithFlagsJson(userWithNullKey, appKey, "{}")
-                .WithDeviceInfo(new MockDeviceInfo(uniqueId));
-            using (var client = TestUtil.CreateClient(config, userWithNullKey))
-            {
-                Assert.Equal(uniqueId, client.User.Key);
-                Assert.True(client.User.Anonymous);
-            }
-        }
-
-        [Fact]
-        public void UserWithEmptyKeyWillHaveUniqueKeySet()
-        {
-            var userWithEmptyKey = User.WithKey("");
-            var uniqueId = "some-unique-key";
-            var config = TestUtil.ConfigWithFlagsJson(userWithEmptyKey, appKey, "{}")
-                .WithDeviceInfo(new MockDeviceInfo(uniqueId));
-            using (var client = TestUtil.CreateClient(config, userWithEmptyKey))
-            {
-                Assert.Equal(uniqueId, client.User.Key);
-                Assert.True(client.User.Anonymous);
-            }
-        }
-
-        [Fact]
-        public void IdentifyWithUserWithNullKeyUsesUniqueGeneratedKey()
-        {
-            var userWithNullKey = User.WithKey(null);
-            var uniqueId = "some-unique-key";
-            var config = TestUtil.ConfigWithFlagsJson(simpleUser, appKey, "{}")
-                .WithDeviceInfo(new MockDeviceInfo(uniqueId));
-            using (var client = TestUtil.CreateClient(config, simpleUser))
-            {
-                client.Identify(userWithNullKey);
-                Assert.Equal(uniqueId, client.User.Key);
-                Assert.True(client.User.Anonymous);
-            }
-        }
-
-        [Fact]
-        public void IdentifyWithUserWithEmptyKeyUsesUniqueGeneratedKey()
-        {
-            var userWithEmptyKey = User.WithKey("");
-            var uniqueId = "some-unique-key";
-            var config = TestUtil.ConfigWithFlagsJson(simpleUser, appKey, "{}")
-                .WithDeviceInfo(new MockDeviceInfo(uniqueId));
-            using (var client = TestUtil.CreateClient(config, simpleUser))
-            {
-                client.Identify(userWithEmptyKey);
-                Assert.Equal(uniqueId, client.User.Key);
-                Assert.True(client.User.Anonymous);
-            }
-        }
-
-        [Fact]
-        public void AllOtherAttributesArePreservedWhenSubstitutingUniqueUserKey()
-        {
-            var user = User.WithKey("")
-                .AndSecondaryKey("secondary")
-                .AndIpAddress("10.0.0.1")
-                .AndCountry("US")
-                .AndFirstName("John")
-                .AndLastName("Doe")
-                .AndName("John Doe")
-                .AndAvatar("images.google.com/myAvatar")
-                .AndEmail("test@example.com")
-                .AndCustomAttribute("attr", "value");
-            var uniqueId = "some-unique-key";
-            var config = TestUtil.ConfigWithFlagsJson(simpleUser, appKey, "{}")
-                .WithDeviceInfo(new MockDeviceInfo(uniqueId));
-            using (var client = TestUtil.CreateClient(config, simpleUser))
-            { 
-                client.Identify(user);
-                User newUser = client.User;
-                Assert.NotEqual(user.Key, newUser.Key);
-                Assert.Equal(user.Avatar, newUser.Avatar);
-                Assert.Equal(user.Country, newUser.Country);
-                Assert.Equal(user.Email, newUser.Email);
-                Assert.Equal(user.FirstName, newUser.FirstName);
-                Assert.Equal(user.LastName, newUser.LastName);
-                Assert.Equal(user.Name, newUser.Name);
-                Assert.Equal(user.IpAddress, newUser.IpAddress);
-                Assert.Equal(user.SecondaryKey, newUser.SecondaryKey);
-                Assert.Equal(user.Custom["attr"], newUser.Custom["attr"]);
-                Assert.True(newUser.Anonymous);
-            }
-        }
-        
-        [Fact]
-        public void CanRegisterListener()
-        {
-            using (var client = Client())
-            {
-                var listenerMgr = client.Config.FeatureFlagListenerManager as FeatureFlagListenerManager;
-                var listener = new TestListener();
-                client.RegisterFeatureFlagListener("user1-flag", listener);
-                listenerMgr.FlagWasUpdated("user1-flag", 7);
-                Assert.Equal(7, listener.FeatureFlags["user1-flag"].ToObject<int>());
-            }
-        }
-
-        [Fact]
-        public void UnregisterListenerUnregistersPassedInListenerForFlagKeyOnListenerManager()
-        {
-            using (var client = Client())
-            {
-                var listenerMgr = client.Config.FeatureFlagListenerManager as FeatureFlagListenerManager;
-                var listener = new TestListener();
-                client.RegisterFeatureFlagListener("user2-flag", listener);
-                listenerMgr.FlagWasUpdated("user2-flag", 7);
-                Assert.Equal(7, listener.FeatureFlags["user2-flag"]);
-
-                client.UnregisterFeatureFlagListener("user2-flag", listener);
-                listenerMgr.FlagWasUpdated("user2-flag", 12);
-                Assert.NotEqual(12, listener.FeatureFlags["user2-flag"]);
-            }
-        }
-    }
-}
+﻿using System;
+using LaunchDarkly.Client;
+using Xunit;
+
+namespace LaunchDarkly.Xamarin.Tests
+{
+    public class DefaultLdClientTests
+    {
+        static readonly string appKey = "some app key";
+        static readonly User simpleUser = User.WithKey("user-key");
+
+        LdClient Client()
+        {
+            var configuration = TestUtil.ConfigWithFlagsJson(simpleUser, appKey, "{}");
+            return TestUtil.CreateClient(configuration, simpleUser);
+        }
+        
+        [Fact]
+        public void CannotCreateClientWithNullConfig()
+        {
+            Assert.Throws<ArgumentNullException>(() => LdClient.Init((Configuration)null, simpleUser, TimeSpan.Zero));
+        }
+
+        [Fact]
+        public void CannotCreateClientWithNullUser()
+        {
+            Configuration config = TestUtil.ConfigWithFlagsJson(simpleUser, appKey, "{}");
+            Assert.Throws<ArgumentNullException>(() => LdClient.Init(config, null, TimeSpan.Zero));
+        }
+
+        [Fact]
+        public void IdentifyUpdatesTheUser()
+        {
+            using (var client = Client())
+            {
+                var updatedUser = User.WithKey("some new key");
+                client.Identify(updatedUser);
+                Assert.Equal(client.User, updatedUser);
+            }
+        }
+
+        [Fact]
+        public void IdentifyWithNullUserThrowsException()
+        {
+            using (var client = Client())
+            {
+                Assert.Throws<AggregateException>(() => client.Identify(null));
+            }
+        }
+
+        [Fact]
+        public void IdentifyAsyncWithNullUserThrowsException()
+        {
+            using (var client = Client())
+            {
+                Assert.ThrowsAsync<AggregateException>(async () => await client.IdentifyAsync(null));
+                // note that exceptions thrown out of an async task are always wrapped in AggregateException
+            }
+        }
+
+        [Fact]
+        public void SharedClientIsTheOnlyClientAvailable()
+        {
+            lock (TestUtil.ClientInstanceLock)
+            {
+                var config = TestUtil.ConfigWithFlagsJson(simpleUser, appKey, "{}");
+                using (var client = LdClient.Init(config, simpleUser, TimeSpan.Zero))
+                {
+                    try
+                    {
+                        Assert.ThrowsAsync<Exception>(async () => await LdClient.InitAsync(config, simpleUser));
+                    }
+                    finally
+                    {
+                        LdClient.Instance = null;
+                    }
+                }
+            }
+        }
+        
+        [Fact]
+        public void ConnectionManagerShouldKnowIfOnlineOrNot()
+        {
+            using (var client = Client())
+            {
+                var connMgr = client.Config.ConnectionManager as MockConnectionManager;
+                connMgr.ConnectionChanged += (bool obj) => client.Online = obj;
+                connMgr.Connect(true);
+                Assert.False(client.IsOffline());
+                connMgr.Connect(false);
+                Assert.False(client.Online);
+            }
+        }
+
+        [Fact]
+        public void ConnectionChangeShouldStopUpdateProcessor()
+        {
+            using (var client = Client())
+            {
+                var connMgr = client.Config.ConnectionManager as MockConnectionManager;
+                connMgr.ConnectionChanged += (bool obj) => client.Online = obj;
+                connMgr.Connect(false);
+                var mockUpdateProc = client.Config.MobileUpdateProcessor as MockPollingProcessor;
+                Assert.False(mockUpdateProc.IsRunning);
+            }
+        }
+
+        [Fact]
+        public void UserWithNullKeyWillHaveUniqueKeySet()
+        {
+            var userWithNullKey = User.WithKey(null);
+            var uniqueId = "some-unique-key";
+            var config = TestUtil.ConfigWithFlagsJson(userWithNullKey, appKey, "{}")
+                .WithDeviceInfo(new MockDeviceInfo(uniqueId));
+            using (var client = TestUtil.CreateClient(config, userWithNullKey))
+            {
+                Assert.Equal(uniqueId, client.User.Key);
+                Assert.True(client.User.Anonymous);
+            }
+        }
+
+        [Fact]
+        public void UserWithEmptyKeyWillHaveUniqueKeySet()
+        {
+            var userWithEmptyKey = User.WithKey("");
+            var uniqueId = "some-unique-key";
+            var config = TestUtil.ConfigWithFlagsJson(userWithEmptyKey, appKey, "{}")
+                .WithDeviceInfo(new MockDeviceInfo(uniqueId));
+            using (var client = TestUtil.CreateClient(config, userWithEmptyKey))
+            {
+                Assert.Equal(uniqueId, client.User.Key);
+                Assert.True(client.User.Anonymous);
+            }
+        }
+
+        [Fact]
+        public void IdentifyWithUserWithNullKeyUsesUniqueGeneratedKey()
+        {
+            var userWithNullKey = User.WithKey(null);
+            var uniqueId = "some-unique-key";
+            var config = TestUtil.ConfigWithFlagsJson(simpleUser, appKey, "{}")
+                .WithDeviceInfo(new MockDeviceInfo(uniqueId));
+            using (var client = TestUtil.CreateClient(config, simpleUser))
+            {
+                client.Identify(userWithNullKey);
+                Assert.Equal(uniqueId, client.User.Key);
+                Assert.True(client.User.Anonymous);
+            }
+        }
+
+        [Fact]
+        public void IdentifyWithUserWithEmptyKeyUsesUniqueGeneratedKey()
+        {
+            var userWithEmptyKey = User.WithKey("");
+            var uniqueId = "some-unique-key";
+            var config = TestUtil.ConfigWithFlagsJson(simpleUser, appKey, "{}")
+                .WithDeviceInfo(new MockDeviceInfo(uniqueId));
+            using (var client = TestUtil.CreateClient(config, simpleUser))
+            {
+                client.Identify(userWithEmptyKey);
+                Assert.Equal(uniqueId, client.User.Key);
+                Assert.True(client.User.Anonymous);
+            }
+        }
+
+        [Fact]
+        public void AllOtherAttributesArePreservedWhenSubstitutingUniqueUserKey()
+        {
+            var user = User.WithKey("")
+                .AndSecondaryKey("secondary")
+                .AndIpAddress("10.0.0.1")
+                .AndCountry("US")
+                .AndFirstName("John")
+                .AndLastName("Doe")
+                .AndName("John Doe")
+                .AndAvatar("images.google.com/myAvatar")
+                .AndEmail("test@example.com")
+                .AndCustomAttribute("attr", "value");
+            var uniqueId = "some-unique-key";
+            var config = TestUtil.ConfigWithFlagsJson(simpleUser, appKey, "{}")
+                .WithDeviceInfo(new MockDeviceInfo(uniqueId));
+            using (var client = TestUtil.CreateClient(config, simpleUser))
+            { 
+                client.Identify(user);
+                User newUser = client.User;
+                Assert.NotEqual(user.Key, newUser.Key);
+                Assert.Equal(user.Avatar, newUser.Avatar);
+                Assert.Equal(user.Country, newUser.Country);
+                Assert.Equal(user.Email, newUser.Email);
+                Assert.Equal(user.FirstName, newUser.FirstName);
+                Assert.Equal(user.LastName, newUser.LastName);
+                Assert.Equal(user.Name, newUser.Name);
+                Assert.Equal(user.IpAddress, newUser.IpAddress);
+                Assert.Equal(user.SecondaryKey, newUser.SecondaryKey);
+                Assert.Equal(user.Custom["attr"], newUser.Custom["attr"]);
+                Assert.True(newUser.Anonymous);
+            }
+        }
+        
+        [Fact]
+        public void CanRegisterListener()
+        {
+            using (var client = Client())
+            {
+                var listenerMgr = client.Config.FeatureFlagListenerManager as FeatureFlagListenerManager;
+                var listener = new TestListener();
+                client.RegisterFeatureFlagListener("user1-flag", listener);
+                listenerMgr.FlagWasUpdated("user1-flag", 7);
+                Assert.Equal(7, listener.FeatureFlags["user1-flag"].ToObject<int>());
+            }
+        }
+
+        [Fact]
+        public void UnregisterListenerUnregistersPassedInListenerForFlagKeyOnListenerManager()
+        {
+            using (var client = Client())
+            {
+                var listenerMgr = client.Config.FeatureFlagListenerManager as FeatureFlagListenerManager;
+                var listener = new TestListener();
+                client.RegisterFeatureFlagListener("user2-flag", listener);
+                listenerMgr.FlagWasUpdated("user2-flag", 7);
+                Assert.Equal(7, listener.FeatureFlags["user2-flag"]);
+
+                client.UnregisterFeatureFlagListener("user2-flag", listener);
+                listenerMgr.FlagWasUpdated("user2-flag", 12);
+                Assert.NotEqual(12, listener.FeatureFlags["user2-flag"]);
+            }
+        }
+    }
+}