--- conflicted
+++ resolved
@@ -26,11 +26,7 @@
 
 Currently this command can only be run on MacOS, because that is the only platform that allows building for all of the targets (.NET Standard, Android, and iOS).
 
-<<<<<<< HEAD
-To build the SDK for only one of the supported platforms, add `-f X` where `X` is one of the items in the `<TargetFrameworks>` list of `LaunchDarkly.XamarinSdk.csproj`: `netstandard2.0` for .NET Standard 2.0, `MonoAndroid81` for Android 8.1, etc.:
-=======
-To build the SDK for only one of the supported platforms, add `/p:TargetFramework=X` where `X` is one of the items in the `<TargetFrameworks>` list of `LaunchDarkly.ClientSdk.csproj`: `netstandard2.0` for .NET Standard 2.0, `MonoAndroid80` for Android 8.0, etc.:
->>>>>>> b70a8cf1
+To build the SDK for only one of the supported platforms, add `/p:TargetFramework=X` where `X` is one of the items in the `<TargetFrameworks>` list of `LaunchDarkly.XamarinSdk.csproj`: `netstandard2.0` for .NET Standard 2.0, `MonoAndroid81` for Android 8.1, etc.:
 
 ```
 msbuild /restore /p:TargetFramework=netstandard2.0 src/LaunchDarkly.ClientSdk/LaunchDarkly.ClientSdk.csproj
