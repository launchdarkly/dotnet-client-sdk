# LaunchDarkly Client-Side SDK for .NET

[![NuGet](https://img.shields.io/nuget/v/LaunchDarkly.ClientSdk.svg?style=flat-square)](https://www.nuget.org/packages/LaunchDarkly.ClientSdk/)
[![CircleCI](https://circleci.com/gh/launchdarkly/dotnet-client-sdk.svg?style=shield)](https://circleci.com/gh/launchdarkly/dotnet-client-sdk)
[![Documentation](https://img.shields.io/static/v1?label=GitHub+Pages&message=API+reference&color=00add8)](https://launchdarkly.github.io/dotnet-client-sdk)

The LaunchDarkly Client-Side SDK for .NET is designed primarily for use by code that is deployed to an end user, such as in a desktop application or a smart device. It follows the client-side LaunchDarkly model for single-user contexts (much like our mobile or JavaScript SDKs). It is not intended for use in multi-user systems such as web servers and applications.

On supported mobile platforms (Android and iOS), the SDK uses the Xamarin framework which allows .NET code to run on those devices. For that reason, its name was previously "LaunchDarkly Xamarin SDK". However, Xamarin is not the only way to run .NET code in a client-side context (see "Supported platforms" below), so the SDK now has a more general name.

For using LaunchDarkly in *server-side* .NET applications, refer to our [Server-Side .NET SDK](https://github.com/launchdarkly/dotnet-server-sdk).

## LaunchDarkly overview

[LaunchDarkly](https://www.launchdarkly.com) is a feature management platform that serves over 100 billion feature flags daily to help teams build better software, faster. [Get started](https://docs.launchdarkly.com/home/getting-started) using LaunchDarkly today!
 
[![Twitter Follow](https://img.shields.io/twitter/follow/launchdarkly.svg?style=social&label=Follow&maxAge=2592000)](https://twitter.com/intent/follow?screen_name=launchdarkly)

## Supported platforms

<<<<<<< HEAD
This beta release is built for the following targets: Android 8.1; iOS 10; .NET Standard 2.0. It has also been tested with Android 9/API 28 and iOS 12.1.
=======
This version of the SDK is built for the following targets:
>>>>>>> b70a8cf1

* Xamarin Android 8.1, for use with Android 8.1 (Android API 27) and higher.
* Xamarin iOS 10, for use with iOS 10 and higher.
* .NET Standard 2.0, for use with any runtime platform that supports .NET Standard 2.0, or in portable .NET Standard library code.

The .NET Standard 2.0 target does not use any Xamarin packages and has no OS-specific code. This allows the SDK to be used in a desktop .NET Framework or .NET 5.0 application, or in a Xamarin MacOS application. However, due to the lack of OS-specific integration, SDK functionality will be limited in those environments: for instance, the SDK will not be able to detect whether networking is turned on or off.

The .NET build tools should automatically load the most appropriate build of the SDK for whatever platform your application or library is targeted to.

## Getting started

Refer to the [SDK documentation](https://docs.launchdarkly.com/sdk/client-side/dotnet) for instructions on getting started with using the SDK.

## Signing

The published version of this assembly is digitally signed with Authenticode and [strong-named](https://docs.microsoft.com/en-us/dotnet/framework/app-domains/strong-named-assemblies). Building the code locally in the default Debug configuration does not use strong-naming and does not require a key file. The public key file is in this repository at `LaunchDarkly.pk` as well as here:

```
Public Key:
0024000004800000940000000602000000240000525341310004000001000100f121bbf427e4d7
edc64131a9efeefd20978dc58c285aa6f548a4282fc6d871fbebeacc13160e88566f427497b625
56bf7ff01017b0f7c9de36869cc681b236bc0df0c85927ac8a439ecb7a6a07ae4111034e03042c
4b1569ebc6d3ed945878cca97e1592f864ba7cc81a56b8668a6d7bbe6e44c1279db088b0fdcc35
52f746b4

Public Key Token: f86add69004e6885
```

## Learn more

Check out our [documentation](https://docs.launchdarkly.com) for in-depth instructions on configuring and using LaunchDarkly. You can also head straight to the [complete reference guide for this SDK](https://docs.launchdarkly.com/sdk/client-side/dotnet).

The authoritative description of all types, properties, and methods is in the [generated API documentation](https://launchdarkly.github.io/dotnet-client-sdk/).

## Testing
 
We run integration tests for all our SDKs using a centralized test harness. This approach gives us the ability to test for consistency across SDKs, as well as test networking behavior in a long-running application. These tests cover each method in the SDK, and verify that event sending, flag evaluation, stream reconnection, and other aspects of the SDK all behave correctly.
 
## Contributing
 
We encourage pull requests and other contributions from the community. Check out our [contributing guidelines](CONTRIBUTING.md) for instructions on how to contribute to this SDK.

## About LaunchDarkly
 
* LaunchDarkly is a continuous delivery platform that provides feature flags as a service and allows developers to iterate quickly and safely. We allow you to easily flag your features and manage them from the LaunchDarkly dashboard.  With LaunchDarkly, you can:
    * Roll out a new feature to a subset of your users (like a group of users who opt-in to a beta tester group), gathering feedback and bug reports from real-world use cases.
    * Gradually roll out a feature to an increasing percentage of users, and track the effect that the feature has on key metrics (for instance, how likely is a user to complete a purchase if they have feature A versus feature B?).
    * Turn off a feature that you realize is causing performance problems in production, without needing to re-deploy, or even restart the application with a changed configuration file.
    * Grant access to certain features based on user attributes, like payment plan (eg: users on the ‘gold’ plan get access to more features than users in the ‘silver’ plan). Disable parts of your application to facilitate maintenance, without taking everything offline.
* LaunchDarkly provides feature flag SDKs for a wide variety of languages and technologies. Check out [our documentation](https://docs.launchdarkly.com/docs) for a complete list.
* Explore LaunchDarkly
    * [launchdarkly.com](https://www.launchdarkly.com/ "LaunchDarkly Main Website") for more information
    * [docs.launchdarkly.com](https://docs.launchdarkly.com/  "LaunchDarkly Documentation") for our documentation and SDK reference guides
    * [apidocs.launchdarkly.com](https://apidocs.launchdarkly.com/  "LaunchDarkly API Documentation") for our API documentation
    * [blog.launchdarkly.com](https://blog.launchdarkly.com/  "LaunchDarkly Blog Documentation") for the latest product updates<|MERGE_RESOLUTION|>--- conflicted
+++ resolved
@@ -18,11 +18,7 @@
 
 ## Supported platforms
 
-<<<<<<< HEAD
-This beta release is built for the following targets: Android 8.1; iOS 10; .NET Standard 2.0. It has also been tested with Android 9/API 28 and iOS 12.1.
-=======
 This version of the SDK is built for the following targets:
->>>>>>> b70a8cf1
 
 * Xamarin Android 8.1, for use with Android 8.1 (Android API 27) and higher.
 * Xamarin iOS 10, for use with iOS 10 and higher.
