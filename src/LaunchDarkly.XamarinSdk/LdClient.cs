using System;
using System.Collections.Generic;
using System.Linq;
using System.Threading;
using System.Threading.Tasks;
using Common.Logging;
using LaunchDarkly.Client;
using LaunchDarkly.Common;
using LaunchDarkly.Xamarin.PlatformSpecific;
using Newtonsoft.Json.Linq;

namespace LaunchDarkly.Xamarin
{
    /// <summary>
    /// A client for the LaunchDarkly API. Client instances are thread-safe. Your application should instantiate
    /// a single <c>LdClient</c> for the lifetime of their application.
    /// </summary>
    public sealed class LdClient : ILdClient
    {
        private static readonly ILog Log = LogManager.GetLogger(typeof(LdClient));

        static volatile LdClient _instance;
        static volatile User _user;

        static readonly object _createInstanceLock = new object();
        static readonly EventFactory _eventFactoryDefault = EventFactory.Default;
        static readonly EventFactory _eventFactoryWithReasons = EventFactory.DefaultWithReasons;

        readonly Configuration _config;
        readonly SemaphoreSlim _connectionLock;

        readonly IDeviceInfo deviceInfo;
        readonly IConnectionManager connectionManager;
        readonly IEventProcessor eventProcessor;
        readonly IFlagCacheManager flagCacheManager;
        internal readonly IFlagChangedEventManager flagChangedEventManager; // exposed for testing
        readonly IPersistentStorage persister;

        // These LdClient fields are not readonly because they change according to online status
        volatile IMobileUpdateProcessor updateProcessor;
        volatile bool _disableStreaming;
        volatile bool _online;

        /// <summary>
        /// The singleton instance used by your application throughout its lifetime. Once this exists, you cannot
        /// create a new client instance unless you first call <see cref="Dispose()"/> on this one.
        /// 
        /// Use the designated static methods <see cref="Init(Configuration, User, TimeSpan)"/> or
        /// <see cref="InitAsync(Configuration, User)"/> to set this LdClient instance.
        /// </summary>
        /// <value>The LdClient instance.</value>
        public static LdClient Instance => _instance;

        /// <summary>
        /// The Configuration instance used to setup the LdClient.
        /// </summary>
        /// <value>The Configuration instance.</value>
        public Configuration Config => _config;

        /// <summary>
        /// The User for the LdClient operations.
        /// </summary>
        /// <value>The User.</value>
        public User User => _user;

        /// <see cref="ILdMobileClient.Online"/>
        public bool Online
        {
            get => _online;
            set
            {
                var doNotAwaitResult = SetOnlineAsync(value);
            }
        }

        /// <summary>
        /// Indicates which platform the SDK is built for.
        /// </summary>
        /// <remarks>
        /// This property is mainly useful for debugging. It does not indicate which platform you are actually running on,
        /// but rather which variant of the SDK is currently in use.
        /// 
        /// The <c>LaunchDarkly.XamarinSdk</c> package contains assemblies for multiple target platforms. In an Android
        /// or iOS application, you will normally be using the Android or iOS variant of the SDK; that is done
        /// automatically when you install the NuGet package. On all other platforms, you will get the .NET Standard
        /// variant.
        ///
        /// The basic features of the SDK are the same in all of these variants; the difference is in platform-specific
        /// behavior such as detecting when an application has gone into the background, detecting network connectivity,
        /// and ensuring that code is executed on the UI thread if applicable for that platform. Therefore, if you find
        /// that these platform-specific behaviors are not working correctly, you may want to check this property to
        /// make sure you are not for some reason running the .NET Standard SDK on a phone.
        /// </remarks>
        public static PlatformType PlatformType
        {
            get
            {
                return PlatformSpecific.UserMetadata.PlatformType;
            }
        }

        // private constructor prevents initialization of this class
        // without using WithConfigAnduser(config, user)
        LdClient() { }

        LdClient(Configuration configuration, User user)
        {
            if (user == null)
            {
                throw new ArgumentNullException(nameof(user));
            }

            _config = configuration ?? throw new ArgumentNullException(nameof(configuration));

            _connectionLock = new SemaphoreSlim(1, 1);

            persister = Factory.CreatePersistentStorage(configuration);
            deviceInfo = Factory.CreateDeviceInfo(configuration);
            flagChangedEventManager = Factory.CreateFlagChangedEventManager(configuration);

            _user = DecorateUser(user);

            flagCacheManager = Factory.CreateFlagCacheManager(configuration, persister, flagChangedEventManager, User);
            connectionManager = Factory.CreateConnectionManager(configuration);
            updateProcessor = Factory.CreateUpdateProcessor(configuration, User, flagCacheManager, null, false);
            eventProcessor = Factory.CreateEventProcessor(configuration);

            eventProcessor.SendEvent(_eventFactoryDefault.NewIdentifyEvent(User));

            SetupConnectionManager();
            BackgroundDetection.BackgroundModeChanged += OnBackgroundModeChanged;
        }

        /// <summary>
        /// Creates and returns a new LdClient singleton instance, then starts the workflow for 
        /// fetching feature flags.
        /// 
        /// This constructor will wait and block on the current thread until initialization and the
        /// first response from the LaunchDarkly service is returned, up to the specified timeout.
        /// If you would rather this happen in an async fashion you can use <see cref="InitAsync(string, User)"/>.
        /// 
        /// This is the creation point for LdClient, you must use this static method or the more specific
        /// <see cref="Init(Configuration, User, TimeSpan)"/> to instantiate the single instance of LdClient
        /// for the lifetime of your application.
        /// </summary>
        /// <returns>The singleton LdClient instance.</returns>
        /// <param name="mobileKey">The mobile key given to you by LaunchDarkly.</param>
        /// <param name="user">The user needed for client operations. Must not be null.
        /// If the user's Key is null, it will be assigned a key that uniquely identifies this device.</param>
        /// <param name="maxWaitTime">The maximum length of time to wait for the client to initialize.
        /// If this time elapses, the method will not throw an exception but will return the client in
        /// an uninitialized state.</param>
        public static LdClient Init(string mobileKey, User user, TimeSpan maxWaitTime)
        {
            var config = Configuration.Default(mobileKey);

            return Init(config, user, maxWaitTime);
        }

        /// <summary>
        /// Creates and returns a new LdClient singleton instance, then starts the workflow for 
        /// fetching feature flags. This constructor should be used if you do not want to wait 
        /// for the client to finish initializing and receive the first response
        /// from the LaunchDarkly service.
        /// 
        /// This is the creation point for LdClient, you must use this static method or the more specific
        /// <see cref="InitAsync(Configuration, User)"/> to instantiate the single instance of LdClient
        /// for the lifetime of your application.
        /// </summary>
        /// <returns>The singleton LdClient instance.</returns>
        /// <param name="mobileKey">The mobile key given to you by LaunchDarkly.</param>
        /// <param name="user">The user needed for client operations. Must not be null.
        /// If the user's Key is null, it will be assigned a key that uniquely identifies this device.</param>
        public static async Task<LdClient> InitAsync(string mobileKey, User user)
        {
            var config = Configuration.Default(mobileKey);

            return await InitAsync(config, user);
        }

        /// <summary>
        /// Creates and returns a new LdClient singleton instance, then starts the workflow for 
        /// fetching Feature Flags.
        /// 
        /// This constructor will wait and block on the current thread until initialization and the
        /// first response from the LaunchDarkly service is returned, up to the specified timeout.
        /// If you would rather this happen in an async fashion you can use <see cref="InitAsync(Configuration, User)"/>.
        /// 
        /// This is the creation point for LdClient, you must use this static method or the more basic
        /// <see cref="Init(string, User, TimeSpan)"/> to instantiate the single instance of LdClient
        /// for the lifetime of your application.
        /// </summary>
        /// <returns>The singleton LdClient instance.</returns>
        /// <param name="config">The client configuration object</param>
        /// <param name="user">The user needed for client operations. Must not be null.
        /// If the user's Key is null, it will be assigned a key that uniquely identifies this device.</param>
        /// <param name="maxWaitTime">The maximum length of time to wait for the client to initialize.
        /// If this time elapses, the method will not throw an exception but will return the client in
        /// an uninitialized state.</param>
        public static LdClient Init(Configuration config, User user, TimeSpan maxWaitTime)
        {
            if (maxWaitTime.Ticks < 0 && maxWaitTime != Timeout.InfiniteTimeSpan)
            {
                throw new ArgumentOutOfRangeException(nameof(maxWaitTime));
            }

            var c = CreateInstance(config, user);

            if (c.Online)
            {
                if (!c.StartUpdateProcessor(maxWaitTime))
                {
                    Log.WarnFormat("Client did not successfully initialize within {0} milliseconds.",
                        maxWaitTime.TotalMilliseconds);
                }
            }

            return c;
        }

        /// <summary>
        /// Creates and returns a new LdClient singleton instance, then starts the workflow for 
        /// fetching Feature Flags. This constructor should be used if you do not want to wait 
        /// for the IUpdateProcessor instance to finish initializing and receive the first response
        /// from the LaunchDarkly service.
        /// 
        /// This is the creation point for LdClient, you must use this static method or the more basic
        /// <see cref="InitAsync(string, User)"/> to instantiate the single instance of LdClient
        /// for the lifetime of your application.
        /// </summary>
        /// <returns>The singleton LdClient instance.</returns>
        /// <param name="config">The client configuration object</param>
        /// <param name="user">The user needed for client operations. Must not be null.
        /// If the user's Key is null, it will be assigned a key that uniquely identifies this device.</param>
        public static Task<LdClient> InitAsync(Configuration config, User user)
        {
            var c = CreateInstance(config, user);

            if (c.Online)
            {
                Task t = c.StartUpdateProcessorAsync();
                return t.ContinueWith((result) => c);
            }
            else
            {
                return Task.FromResult(c);
            }
        }

        static LdClient CreateInstance(Configuration configuration, User user)
        {
            lock (_createInstanceLock)
            {
                if (_instance != null)
                {
                    throw new Exception("LdClient instance already exists.");
                }

                var c = new LdClient(configuration, user);
                _instance = c;
                Log.InfoFormat("Initialized LaunchDarkly Client {0}", c.Version);
                return c;
            }
        }

        void SetupConnectionManager()
        {
            if (connectionManager is MobileConnectionManager mobileConnectionManager)
            {
                mobileConnectionManager.ConnectionChanged += MobileConnectionManager_ConnectionChanged;
                Log.InfoFormat("The mobile client connection changed online to {0}",
                               connectionManager.IsConnected);
            }
            _online = connectionManager.IsConnected;
        }

        public async Task SetOnlineAsync(bool value)
        {
            await _connectionLock.WaitAsync();
            _online = value;
            try
            {
                if (_online)
                {
                    await RestartUpdateProcessorAsync(Config.PollingInterval);
                }
                else
                {
                    ClearUpdateProcessor();
                }
            }
            finally
            {
                _connectionLock.Release();
            }

            return;
        }

        void MobileConnectionManager_ConnectionChanged(bool isOnline)
        {
            Log.DebugFormat("Setting online to {0} due to a connectivity change event", isOnline);
            Online = isOnline;
        }

        /// <see cref="ILdMobileClient.BoolVariation(string, bool)"/>
        public bool BoolVariation(string key, bool defaultValue = false)
        {
            return VariationInternal<bool>(key, defaultValue, ValueTypes.Bool, _eventFactoryDefault).Value;
        }

        /// <see cref="ILdMobileClient.BoolVariationDetail(string, bool)"/>
        public EvaluationDetail<bool> BoolVariationDetail(string key, bool defaultValue = false)
        {
            return VariationInternal<bool>(key, defaultValue, ValueTypes.Bool, _eventFactoryWithReasons);
        }

        /// <see cref="ILdMobileClient.StringVariation(string, string)"/>
        public string StringVariation(string key, string defaultValue)
        {
            return VariationInternal<string>(key, defaultValue, ValueTypes.String, _eventFactoryDefault).Value;
        }

        /// <see cref="ILdMobileClient.StringVariationDetail(string, string)"/>
        public EvaluationDetail<string> StringVariationDetail(string key, string defaultValue)
        {
            return VariationInternal<string>(key, defaultValue, ValueTypes.String, _eventFactoryWithReasons);
        }

        /// <see cref="ILdMobileClient.FloatVariation(string, float)"/>
        public float FloatVariation(string key, float defaultValue = 0)
        {
            return VariationInternal<float>(key, defaultValue, ValueTypes.Float, _eventFactoryDefault).Value;
        }

        /// <see cref="ILdMobileClient.FloatVariationDetail(string, float)"/>
        public EvaluationDetail<float> FloatVariationDetail(string key, float defaultValue = 0)
        {
            return VariationInternal<float>(key, defaultValue, ValueTypes.Float, _eventFactoryWithReasons);
        }

        /// <see cref="ILdMobileClient.IntVariation(string, int)"/>
        public int IntVariation(string key, int defaultValue = 0)
        {
            return VariationInternal(key, defaultValue, ValueTypes.Int, _eventFactoryDefault).Value;
        }

        /// <see cref="ILdMobileClient.IntVariationDetail(string, int)"/>
        public EvaluationDetail<int> IntVariationDetail(string key, int defaultValue = 0)
        {
            return VariationInternal(key, defaultValue, ValueTypes.Int, _eventFactoryWithReasons);
        }

        /// <see cref="ILdMobileClient.JsonVariation(string, ImmutableJsonValue)"/>
        public ImmutableJsonValue JsonVariation(string key, ImmutableJsonValue defaultValue)
        {
            return VariationInternal(key, defaultValue, ValueTypes.Json, _eventFactoryDefault).Value;
        }

        /// <see cref="ILdMobileClient.JsonVariationDetail(string, ImmutableJsonValue)"/>
        public EvaluationDetail<ImmutableJsonValue> JsonVariationDetail(string key, ImmutableJsonValue defaultValue)
        {
            return VariationInternal(key, defaultValue, ValueTypes.Json, _eventFactoryWithReasons);
        }

        EvaluationDetail<T> VariationInternal<T>(string featureKey, T defaultValue, ValueType<T> desiredType, EventFactory eventFactory)
        {
            FeatureFlagEvent featureFlagEvent = FeatureFlagEvent.Default(featureKey);
            JToken defaultJson = desiredType.ValueToJson(defaultValue);

            EvaluationDetail<T> errorResult(EvaluationErrorKind kind) =>
                new EvaluationDetail<T>(defaultValue, null, new EvaluationReason.Error(kind));

            if (flagCacheManager is null || eventProcessor is null)
            {
                Log.Warn("LaunchDarkly client has not yet been initialized. Returning default");
                return errorResult(EvaluationErrorKind.CLIENT_NOT_READY);
            }

            var flag = flagCacheManager.FlagForUser(featureKey, User);
            if (flag == null)
            {
                Log.InfoFormat("Unknown feature flag {0}; returning default value", featureKey);
                eventProcessor.SendEvent(eventFactory.NewUnknownFeatureRequestEvent(featureKey, User, defaultJson,
                    EvaluationErrorKind.FLAG_NOT_FOUND));
                return errorResult(EvaluationErrorKind.FLAG_NOT_FOUND);
            }

            featureFlagEvent = new FeatureFlagEvent(featureKey, flag);
            EvaluationDetail<T> result;
            JToken valueJson;
            if (flag.value == null || flag.value.Type == JTokenType.Null)
            {
                valueJson = defaultJson;
                result = new EvaluationDetail<T>(defaultValue, flag.variation, flag.reason);
            }
            else
            {
                try
                {
                    valueJson = flag.value;
                    var value = desiredType.ValueFromJson(flag.value);
                    result = new EvaluationDetail<T>(value, flag.variation, flag.reason);
                }
                catch (Exception)
                {
                    valueJson = defaultJson;
                    result = new EvaluationDetail<T>(defaultValue, null, new EvaluationReason.Error(EvaluationErrorKind.WRONG_TYPE));
                }
            }
            var featureEvent = eventFactory.NewFeatureRequestEvent(featureFlagEvent, User,
                new EvaluationDetail<JToken>(valueJson, flag.variation, flag.reason), defaultJson);
            eventProcessor.SendEvent(featureEvent);
            return result;
        }

        /// <see cref="ILdMobileClient.AllFlags()"/>
        public IDictionary<string, ImmutableJsonValue> AllFlags()
        {
            return flagCacheManager.FlagsForUser(User)
<<<<<<< HEAD
                                    .ToDictionary(p => p.Key, p => ImmutableJsonValue.FromSafeValue(p.Value.value));
=======
                                    .ToDictionary(p => p.Key, p => ImmutableJsonValue.FromSafeValue(p.Value.value));
>>>>>>> a20aa63a
        }

        /// <see cref="ILdMobileClient.Track(string, ImmutableJsonValue)"/>
        public void Track(string eventName, ImmutableJsonValue data)
        {
            eventProcessor.SendEvent(_eventFactoryDefault.NewCustomEvent(eventName, User, data.AsJToken()));
        }

        /// <see cref="ILdMobileClient.Track(string)"/>
        public void Track(string eventName)
        {
            Track(eventName, ImmutableJsonValue.Null);
        }

        /// <see cref="ILdMobileClient.Initialized"/>
        public bool Initialized()
        {
            return Online && updateProcessor.Initialized();
        }

        /// <see cref="ILdCommonClient.IsOffline()"/>
        public bool IsOffline()
        {
            return !_online;
        }

        /// <see cref="ILdCommonClient.Flush()"/>
        public void Flush()
        {
            eventProcessor.Flush();
        }

        /// <see cref="ILdMobileClient.Identify(User)"/>
        public void Identify(User user)
        {
            AsyncUtils.WaitSafely(() => IdentifyAsync(user));
        }

        /// <see cref="ILdMobileClient.IdentifyAsync(User)"/>
        public async Task IdentifyAsync(User user)
        {
            if (user == null)
            {
                throw new ArgumentNullException(nameof(user));
            }

            User newUser = DecorateUser(user);

            await _connectionLock.WaitAsync();
            try
            {
                _user = newUser;
                await RestartUpdateProcessorAsync(Config.PollingInterval);
            }
            finally
            {
                _connectionLock.Release();
            }

            eventProcessor.SendEvent(_eventFactoryDefault.NewIdentifyEvent(newUser));
        }

        bool StartUpdateProcessor(TimeSpan maxWaitTime)
        {
            if (Online)
                return AsyncUtils.WaitSafely(() => updateProcessor.Start(), maxWaitTime);
            else
                return true;
        }

        Task StartUpdateProcessorAsync()
        {
            if (Online)
                return updateProcessor.Start();
            else
                return Task.FromResult(true);
        }

        async Task RestartUpdateProcessorAsync(TimeSpan pollingInterval)
        {
            ClearAndSetUpdateProcessor(pollingInterval);
            await StartUpdateProcessorAsync();
        }

        void ClearAndSetUpdateProcessor(TimeSpan pollingInterval)
        {
            ClearUpdateProcessor();
            updateProcessor = Factory.CreateUpdateProcessor(Config, User, flagCacheManager, pollingInterval, _disableStreaming);
        }

        void ClearUpdateProcessor()
        {
            if (updateProcessor != null)
            {
                updateProcessor.Dispose();
                updateProcessor = new NullUpdateProcessor();
            }
        }

        User DecorateUser(User user)
        {
            IUserBuilder buildUser = null;
            if (UserMetadata.DeviceName != null)
            {
                if (buildUser is null)
                {
                    buildUser = User.Builder(user);
                }
                buildUser.Custom("device", UserMetadata.DeviceName);
            }
            if (UserMetadata.OSName != null)
            {
                if (buildUser is null)
                {
                    buildUser = User.Builder(user);
                }
                buildUser.Custom("os", UserMetadata.OSName);
            }
            // If you pass in a user with a null or blank key, one will be assigned to them.
            if (String.IsNullOrEmpty(user.Key))
            {
                if (buildUser is null)
                {
                    buildUser = User.Builder(user);
                }
                buildUser.Key(deviceInfo.UniqueDeviceId()).Anonymous(true);
            }
            return buildUser is null ? user : buildUser.Build();
        }

        public void Dispose()
        {
            Dispose(true);
            GC.SuppressFinalize(this);
        }

        void Dispose(bool disposing)
        {
            if (disposing)
            {
                Log.InfoFormat("Shutting down the LaunchDarkly client");

                BackgroundDetection.BackgroundModeChanged -= OnBackgroundModeChanged;
                updateProcessor.Dispose();
                eventProcessor.Dispose();

                // Reset the static Instance to null *if* it was referring to this instance
                DetachInstance();
            }
        }

        internal void DetachInstance() // exposed for testing
        {
            Interlocked.CompareExchange(ref _instance, null, this);
        }

        /// <see cref="ILdCommonClient.Version"/>
        public Version Version
        {
            get
            {
                return MobileClientEnvironment.Instance.Version;
            }
        }

        /// <see cref="ILdMobileClient.FlagChanged"/>
        public event EventHandler<FlagChangedEventArgs> FlagChanged
        {
            add
            {
                flagChangedEventManager.FlagChanged += value;
            }
            remove
            {
                flagChangedEventManager.FlagChanged -= value;
            }
        }

        internal void OnBackgroundModeChanged(object sender, BackgroundModeChangedEventArgs args)
        {
            AsyncUtils.WaitSafely(() => OnBackgroundModeChangedAsync(sender, args));
        }

        internal async Task OnBackgroundModeChangedAsync(object sender, BackgroundModeChangedEventArgs args)
        {
            Log.DebugFormat("Background mode is changing to {0}", args.IsInBackground);
            if (args.IsInBackground)
            {
                ClearUpdateProcessor();
                _disableStreaming = true;
                if (Config.EnableBackgroundUpdating)
                {
                    Log.Debug("Background updating is enabled, starting polling processor");
                    await RestartUpdateProcessorAsync(Config.BackgroundPollingInterval);
                }
                else
                {
                    Log.Debug("Background updating is disabled");
                }
                persister.Save(Constants.BACKGROUNDED_WHILE_STREAMING, "true");
            }
            else
            {
                ResetProcessorForForeground();
                await RestartUpdateProcessorAsync(Config.PollingInterval);
            }
        }

        void ResetProcessorForForeground()
        {
            string didBackground = persister.GetValue(Constants.BACKGROUNDED_WHILE_STREAMING);
            if (didBackground != null && didBackground.Equals("true"))
            {
                persister.Save(Constants.BACKGROUNDED_WHILE_STREAMING, "false");
                ClearUpdateProcessor();
                _disableStreaming = false;
            }
        }
    }
}
<|MERGE_RESOLUTION|>--- conflicted
+++ resolved
@@ -418,11 +418,7 @@
         public IDictionary<string, ImmutableJsonValue> AllFlags()
         {
             return flagCacheManager.FlagsForUser(User)
-<<<<<<< HEAD
                                     .ToDictionary(p => p.Key, p => ImmutableJsonValue.FromSafeValue(p.Value.value));
-=======
-                                    .ToDictionary(p => p.Key, p => ImmutableJsonValue.FromSafeValue(p.Value.value));
->>>>>>> a20aa63a
         }
 
         /// <see cref="ILdMobileClient.Track(string, ImmutableJsonValue)"/>
@@ -642,4 +638,4 @@
             }
         }
     }
-}
+}