﻿using System;
using System.Collections.Generic;
using System.Linq;
using System.Threading;
using System.Threading.Tasks;
using Common.Logging;
using LaunchDarkly.Client;
using LaunchDarkly.Common;
using LaunchDarkly.Xamarin.PlatformSpecific;
using Newtonsoft.Json.Linq;

namespace LaunchDarkly.Xamarin
{
    /// <summary>
    /// A client for the LaunchDarkly API. Client instances are thread-safe. Your application should instantiate
    /// a single <c>LdClient</c> for the lifetime of their application.
    /// </summary>
    public sealed class LdClient : ILdMobileClient
    {
        private static readonly ILog Log = LogManager.GetLogger(typeof(LdClient));

        static volatile LdClient instance;
        static readonly object createInstanceLock = new object();

        /// <summary>
        /// The singleton instance used by your application throughout its lifetime. Once this exists, you cannot
        /// create a new client instance unless you first call <see cref="Dispose()"/> on this one.
        /// 
        /// Use the designated static methods <see cref="Init(Configuration, User, TimeSpan)"/> or
        /// <see cref="InitAsync(Configuration, User)"/> to set this LdClient instance.
        /// </summary>
        /// <value>The LdClient instance.</value>
        public static LdClient Instance => instance;

        /// <summary>
        /// The Configuration instance used to setup the LdClient.
        /// </summary>
        /// <value>The Configuration instance.</value>
        public Configuration Config { get; private set; }

        /// <summary>
        /// The User for the LdClient operations.
        /// </summary>
        /// <value>The User.</value>
        public User User { get; private set; }

        readonly object myLockObjForConnectionChange = new object();
        readonly object myLockObjForUserUpdate = new object();

        readonly IFlagCacheManager flagCacheManager;
        readonly IConnectionManager connectionManager;
        IMobileUpdateProcessor updateProcessor; // not readonly - may need to be recreated
        readonly IEventProcessor eventProcessor;
        readonly IPersistentStorage persister;
        readonly IDeviceInfo deviceInfo;
        readonly EventFactory eventFactoryDefault = EventFactory.Default;
        readonly EventFactory eventFactoryWithReasons = EventFactory.DefaultWithReasons;
        internal readonly IFlagChangedEventManager flagChangedEventManager; // exposed for testing

        readonly SemaphoreSlim connectionLock;

        bool online;
        /// <see cref="ILdMobileClient.Online"/>
        public bool Online
        {
            get => online;
            set
            {
                var doNotAwaitResult = SetOnlineAsync(value);
            }
        }

        // private constructor prevents initialization of this class
        // without using WithConfigAnduser(config, user)
        LdClient() { }

        LdClient(Configuration configuration, User user)
        {
            if (user == null)
            {
                throw new ArgumentNullException(nameof(user));
            }

            Config = nameof(configuration) ?? throw new ArgumentNullException("configuration");

            connectionLock = new SemaphoreSlim(1, 1);

            persister = Factory.CreatePersistentStorage(configuration);
            deviceInfo = Factory.CreateDeviceInfo(configuration);
            flagChangedEventManager = Factory.CreateFlagChangedEventManager(configuration);

            User = DecorateUser(user);

            flagCacheManager = Factory.CreateFlagCacheManager(configuration, persister, flagChangedEventManager, User);
            connectionManager = Factory.CreateConnectionManager(configuration);
            updateProcessor = Factory.CreateUpdateProcessor(configuration, User, flagCacheManager, null);
            eventProcessor = Factory.CreateEventProcessor(configuration);

            eventProcessor.SendEvent(eventFactoryDefault.NewIdentifyEvent(User));

            SetupConnectionManager();
            BackgroundDetection.BackgroundModeChanged += OnBackgroundModeChanged;
        }

        /// <summary>
        /// Creates and returns new LdClient singleton instance, then starts the workflow for 
        /// fetching feature flags.
        /// 
        /// This constructor will wait and block on the current thread until initialization and the
        /// first response from the LaunchDarkly service is returned, up to the specified timeout.
        /// If you would rather this happen in an async fashion you can use <see cref="InitAsync(string, User)"/>.
        /// 
        /// This is the creation point for LdClient, you must use this static method or the more specific
        /// <see cref="Init(Configuration, User, TimeSpan)"/> to instantiate the single instance of LdClient
        /// for the lifetime of your application.
        /// </summary>
        /// <returns>The singleton LdClient instance.</returns>
        /// <param name="mobileKey">The mobile key given to you by LaunchDarkly.</param>
        /// <param name="user">The user needed for client operations. Must not be null.
        /// If the user's Key is null, it will be assigned a key that uniquely identifies this device.</param>
        /// <param name="maxWaitTime">The maximum length of time to wait for the client to initialize.
        /// If this time elapses, the method will not throw an exception but will return the client in
        /// an uninitialized state.</param>
        public static LdClient Init(string mobileKey, User user, TimeSpan maxWaitTime)
        {
            var config = Configuration.Default(mobileKey);

            return Init(config, user, maxWaitTime);
        }

        /// <summary>
        /// Creates and returns new LdClient singleton instance, then starts the workflow for 
        /// fetching feature flags. This constructor should be used if you do not want to wait 
        /// for the client to finish initializing and receive the first response
        /// from the LaunchDarkly service.
        /// 
        /// This is the creation point for LdClient, you must use this static method or the more specific
        /// <see cref="InitAsync(Configuration, User)"/> to instantiate the single instance of LdClient
        /// for the lifetime of your application.
        /// </summary>
        /// <returns>The singleton LdClient instance.</returns>
        /// <param name="mobileKey">The mobile key given to you by LaunchDarkly.</param>
        /// <param name="user">The user needed for client operations. Must not be null.
        /// If the user's Key is null, it will be assigned a key that uniquely identifies this device.</param>
        public static async Task<LdClient> InitAsync(string mobileKey, User user)
        {
            var config = Configuration.Default(mobileKey);

            return await InitAsync(config, user);
        }

        /// <summary>
        /// Creates and returns new LdClient singleton instance, then starts the workflow for 
        /// fetching Feature Flags.
        /// 
        /// This constructor will wait and block on the current thread until initialization and the
        /// first response from the LaunchDarkly service is returned, up to the specified timeout.
        /// If you would rather this happen in an async fashion you can use <see cref="InitAsync(Configuration, User)"/>.
        /// 
        /// This is the creation point for LdClient, you must use this static method or the more basic
        /// <see cref="Init(string, User, TimeSpan)"/> to instantiate the single instance of LdClient
        /// for the lifetime of your application.
        /// </summary>
        /// <returns>The singleton LdClient instance.</returns>
        /// <param name="config">The client configuration object</param>
        /// <param name="user">The user needed for client operations. Must not be null.
        /// If the user's Key is null, it will be assigned a key that uniquely identifies this device.</param>
        /// <param name="maxWaitTime">The maximum length of time to wait for the client to initialize.
        /// If this time elapses, the method will not throw an exception but will return the client in
        /// an uninitialized state.</param>
        public static LdClient Init(Configuration config, User user, TimeSpan maxWaitTime)
        {
            if (maxWaitTime.Ticks < 0 && maxWaitTime != Timeout.InfiniteTimeSpan)
            {
                throw new ArgumentOutOfRangeException(nameof(maxWaitTime));
            }

            var c = CreateInstance(config, user);

            if (c.Online)
            {
                if (!c.StartUpdateProcessor(maxWaitTime))
                {
                    Log.WarnFormat("Client did not successfully initialize within {0} milliseconds.",
                        maxWaitTime.TotalMilliseconds);
                }
            }

            return c;
        }

        /// <summary>
        /// Creates and returns new LdClient singleton instance, then starts the workflow for 
        /// fetching Feature Flags. This constructor should be used if you do not want to wait 
        /// for the IUpdateProcessor instance to finish initializing and receive the first response
        /// from the LaunchDarkly service.
        /// 
        /// This is the creation point for LdClient, you must use this static method or the more basic
        /// <see cref="InitAsync(string, User)"/> to instantiate the single instance of LdClient
        /// for the lifetime of your application.
        /// </summary>
        /// <returns>The singleton LdClient instance.</returns>
        /// <param name="config">The client configuration object</param>
        /// <param name="user">The user needed for client operations. Must not be null.
        /// If the user's Key is null, it will be assigned a key that uniquely identifies this device.</param>
        public static Task<LdClient> InitAsync(Configuration config, User user)
        {
            var c = CreateInstance(config, user);

            if (c.Online)
            {
                Task t = c.StartUpdateProcessorAsync();
                return t.ContinueWith((result) => c);
            }
            else
            {
                return Task.FromResult(c);
            }
        }

        static LdClient CreateInstance(Configuration configuration, User user)
        {
            lock (createInstanceLock)
            {
                if (Instance != null)
                {
                    throw new Exception("LdClient instance already exists.");
                }

                var c = new LdClient(configuration, user);
                Interlocked.CompareExchange(ref instance, c, null);
                Log.InfoFormat("Initialized LaunchDarkly Client {0}", c.Version);
                return c;
            }
<<<<<<< HEAD
=======
        }

        bool StartUpdateProcessor(TimeSpan maxWaitTime)
        {
            return AsyncUtils.WaitSafely(() => updateProcessor.Start(), maxWaitTime);
        }

        Task StartUpdateProcessorAsync()
        {
            return updateProcessor.Start();
>>>>>>> 0fedbd72
        }

        void SetupConnectionManager()
        {
            if (connectionManager is MobileConnectionManager mobileConnectionManager)
            {
                mobileConnectionManager.ConnectionChanged += MobileConnectionManager_ConnectionChanged;
                Log.InfoFormat("The mobile client connection changed online to {0}",
                               connectionManager.IsConnected);
            }
            online = connectionManager.IsConnected;
        }

        public async Task SetOnlineAsync(bool value)
        {
            await connectionLock.WaitAsync();
            online = value;
            try
            {
                if (online)
                {
                    await RestartUpdateProcessorAsync(Config.PollingInterval);
                }
                else
                {
                    ClearUpdateProcessor();
                }
            }
            finally
            {
                connectionLock.Release();
            }

            return;
        }

        void MobileConnectionManager_ConnectionChanged(bool isOnline)
        {
            Online = isOnline;
        }

        /// <see cref="ILdMobileClient.BoolVariation(string, bool)"/>
        public bool BoolVariation(string key, bool defaultValue = false)
        {
            return VariationInternal<bool>(key, defaultValue, ValueTypes.Bool, eventFactoryDefault).Value;
        }

        /// <see cref="ILdMobileClient.BoolVariationDetail(string, bool)"/>
        public EvaluationDetail<bool> BoolVariationDetail(string key, bool defaultValue = false)
        {
            return VariationInternal<bool>(key, defaultValue, ValueTypes.Bool, eventFactoryWithReasons);
        }

        /// <see cref="ILdMobileClient.StringVariation(string, string)"/>
        public string StringVariation(string key, string defaultValue)
        {
            return VariationInternal<string>(key, defaultValue, ValueTypes.String, eventFactoryDefault).Value;
        }

        /// <see cref="ILdMobileClient.StringVariationDetail(string, string)"/>
        public EvaluationDetail<string> StringVariationDetail(string key, string defaultValue)
        {
            return VariationInternal<string>(key, defaultValue, ValueTypes.String, eventFactoryWithReasons);
        }

        /// <see cref="ILdMobileClient.FloatVariation(string, float)"/>
        public float FloatVariation(string key, float defaultValue = 0)
        {
            return VariationInternal<float>(key, defaultValue, ValueTypes.Float, eventFactoryDefault).Value;
        }

        /// <see cref="ILdMobileClient.FloatVariationDetail(string, float)"/>
        public EvaluationDetail<float> FloatVariationDetail(string key, float defaultValue = 0)
        {
            return VariationInternal<float>(key, defaultValue, ValueTypes.Float, eventFactoryWithReasons);
        }

        /// <see cref="ILdMobileClient.IntVariation(string, int)"/>
        public int IntVariation(string key, int defaultValue = 0)
        {
            return VariationInternal(key, defaultValue, ValueTypes.Int, eventFactoryDefault).Value;
        }

        /// <see cref="ILdMobileClient.IntVariationDetail(string, int)"/>
        public EvaluationDetail<int> IntVariationDetail(string key, int defaultValue = 0)
        {
            return VariationInternal(key, defaultValue, ValueTypes.Int, eventFactoryWithReasons);
        }

        /// <see cref="ILdMobileClient.JsonVariation(string, JToken)"/>
        public JToken JsonVariation(string key, JToken defaultValue)
        {
            return VariationInternal(key, defaultValue, ValueTypes.Json, eventFactoryDefault).Value;
        }

        /// <see cref="ILdMobileClient.JsonVariationDetail(string, JToken)"/>
        public EvaluationDetail<JToken> JsonVariationDetail(string key, JToken defaultValue)
        {
            return VariationInternal(key, defaultValue, ValueTypes.Json, eventFactoryWithReasons);
        }

        EvaluationDetail<T> VariationInternal<T>(string featureKey, T defaultValue, ValueType<T> desiredType, EventFactory eventFactory)
        {
            FeatureFlagEvent featureFlagEvent = FeatureFlagEvent.Default(featureKey);
            JToken defaultJson = desiredType.ValueToJson(defaultValue);

            EvaluationDetail<T> errorResult(EvaluationErrorKind kind) =>
                new EvaluationDetail<T>(defaultValue, null, new EvaluationReason.Error(kind));

            if (!Initialized())
            {
                Log.Warn("LaunchDarkly client has not yet been initialized. Returning default");
                return errorResult(EvaluationErrorKind.CLIENT_NOT_READY);
            }

            var flag = flagCacheManager.FlagForUser(featureKey, User);
            if (flag == null)
            {
                Log.InfoFormat("Unknown feature flag {0}; returning default value", featureKey);
                eventProcessor.SendEvent(eventFactory.NewUnknownFeatureRequestEvent(featureKey, User, defaultJson,
                    EvaluationErrorKind.FLAG_NOT_FOUND));
                return errorResult(EvaluationErrorKind.FLAG_NOT_FOUND);
            }

            featureFlagEvent = new FeatureFlagEvent(featureKey, flag);
            EvaluationDetail<T> result;
            JToken valueJson;
            if (flag.value == null || flag.value.Type == JTokenType.Null)
            {
                valueJson = defaultJson;
                result = new EvaluationDetail<T>(defaultValue, flag.variation, flag.reason);
            }
            else
            {
                try
                {
                    valueJson = flag.value;
                    var value = desiredType.ValueFromJson(flag.value);
                    result = new EvaluationDetail<T>(value, flag.variation, flag.reason);
                }
                catch (Exception)
                {
                    valueJson = defaultJson;
                    result = new EvaluationDetail<T>(defaultValue, null, new EvaluationReason.Error(EvaluationErrorKind.WRONG_TYPE));
                }
            }

            var featureEvent = eventFactory.NewFeatureRequestEvent(featureFlagEvent, User,
                new EvaluationDetail<JToken>(valueJson, flag.variation, flag.reason), defaultJson);
            eventProcessor.SendEvent(featureEvent);
            return result;
        }

        /// <see cref="ILdMobileClient.AllFlags()"/>
        public IDictionary<string, JToken> AllFlags()
        {
            if (IsOffline())
            {
                Log.Warn("AllFlags() was called when client is in offline mode. Returning null.");
                return null;
            }
            if (!Initialized())
            {
                Log.Warn("AllFlags() was called before client has finished initializing. Returning null.");
                return null;
            }

            return flagCacheManager.FlagsForUser(User)
                                    .ToDictionary(p => p.Key, p => p.Value.value);
        }

        /// <see cref="ILdMobileClient.Track(string, JToken)"/>
        public void Track(string eventName, JToken data)
        {
            eventProcessor.SendEvent(eventFactoryDefault.NewCustomEvent(eventName, User, data));
        }

        /// <see cref="ILdMobileClient.Track(string)"/>
        public void Track(string eventName)
        {
            Track(eventName, null);
        }

        /// <see cref="ILdMobileClient.Initialized"/>
        public bool Initialized()
        {
            return Online;
        }

        /// <see cref="ILdCommonClient.IsOffline()"/>
        public bool IsOffline()
        {
            return !online;
        }

        /// <see cref="ILdCommonClient.Flush()"/>
        public void Flush()
        {
            eventProcessor.Flush();
        }

        /// <see cref="ILdMobileClient.Identify(User)"/>
        public void Identify(User user)
        {
            AsyncUtils.WaitSafely(() => IdentifyAsync(user));
        }

        /// <see cref="ILdMobileClient.IdentifyAsync(User)"/>
        public async Task IdentifyAsync(User user)
        {
            if (user == null)
            {
                throw new ArgumentNullException(nameof(user));
            }

            User newUser = DecorateUser(user);

            await connectionLock.WaitAsync();
            try
            {
                User = newUser;
                await RestartUpdateProcessorAsync(Config.PollingInterval);
            }
            finally
            {
                connectionLock.Release();
            }

            eventProcessor.SendEvent(eventFactoryDefault.NewIdentifyEvent(newUser));
        }

        bool StartUpdateProcessor(TimeSpan maxWaitTime)
        {
            if (Online)
                return AsyncUtils.WaitSafely(() => updateProcessor.Start(), maxWaitTime);
            else
                return true;
        }

        Task StartUpdateProcessorAsync()
        {
            if (Online)
                return updateProcessor.Start();
            else
                return Task.FromResult(true);
        }

        async Task RestartUpdateProcessorAsync(TimeSpan pollingInterval)
        {
            ClearAndSetUpdateProcessor(pollingInterval);
            await StartUpdateProcessorAsync();
        }

        void ClearAndSetUpdateProcessor(TimeSpan pollingInterval)
        {
            ClearUpdateProcessor();
            updateProcessor = Factory.CreateUpdateProcessor(Config, User, flagCacheManager, pollingInterval);
        }

        void ClearUpdateProcessor()
        {
            if (updateProcessor != null)
            {
                updateProcessor.Dispose();
                updateProcessor = new NullUpdateProcessor();
            }
        }

        User DecorateUser(User user)
        {
            var newUser = new User(user);
            if (UserMetadata.DeviceName != null)
            {
                newUser = newUser.AndCustomAttribute("device", UserMetadata.DeviceName);
            }
            if (UserMetadata.OSName != null)
            {
                newUser = newUser.AndCustomAttribute("os", UserMetadata.OSName);
            }
            // If you pass in a user with a null or blank key, one will be assigned to them.
            if (String.IsNullOrEmpty(user.Key))
            {
                newUser.Key = deviceInfo.UniqueDeviceId();
                newUser.Anonymous = true;
            }
            return newUser;
        }

        public void Dispose()
        {
            Dispose(true);
            GC.SuppressFinalize(this);
        }

        void Dispose(bool disposing)
        {
            if (disposing)
            {
                Log.InfoFormat("Shutting down the LaunchDarkly client");

                BackgroundDetection.BackgroundModeChanged -= OnBackgroundModeChanged;
                updateProcessor.Dispose();
                eventProcessor.Dispose();

                // Reset the static Instance to null *if* it was referring to this instance
                DetachInstance();
            }
        }

        internal void DetachInstance() // exposed for testing
        {
            Interlocked.CompareExchange(ref instance, null, this);
        }

        /// <see cref="ILdCommonClient.Version"/>
        public Version Version
        {
            get
            {
                return MobileClientEnvironment.Instance.Version;
            }
        }

        /// <see cref="ILdMobileClient.FlagChanged"/>
        public event EventHandler<FlagChangedEventArgs> FlagChanged
        {
            add
            {
                flagChangedEventManager.FlagChanged += value;
            }
            remove
            {
                flagChangedEventManager.FlagChanged -= value;
            }
        }

        internal void OnBackgroundModeChanged(object sender, BackgroundModeChangedEventArgs args)
        {
            AsyncUtils.WaitSafely(() => OnBackgroundModeChangedAsync(sender, args));
        }

        internal async Task OnBackgroundModeChangedAsync(object sender, BackgroundModeChangedEventArgs args)
        {
            if (args.IsInBackground)
            {
                ClearUpdateProcessor();
                Config.IsStreamingEnabled = false;
                if (Config.EnableBackgroundUpdating)
                {
                    await RestartUpdateProcessorAsync(Config.BackgroundPollingInterval);
                }
                persister.Save(Constants.BACKGROUNDED_WHILE_STREAMING, "true");
            }
            else
            {
                ResetProcessorForForeground();
                await RestartUpdateProcessorAsync(Config.PollingInterval);
            }
        }

        void ResetProcessorForForeground()
        {
            string didBackground = persister.GetValue(Constants.BACKGROUNDED_WHILE_STREAMING);
            if (didBackground != null && didBackground.Equals("true"))
            {
                persister.Save(Constants.BACKGROUNDED_WHILE_STREAMING, "false");
                ClearUpdateProcessor();
                Config.IsStreamingEnabled = true;
            }
        }
    }
}<|MERGE_RESOLUTION|>--- conflicted
+++ resolved
@@ -232,19 +232,6 @@
                 Log.InfoFormat("Initialized LaunchDarkly Client {0}", c.Version);
                 return c;
             }
-<<<<<<< HEAD
-=======
-        }
-
-        bool StartUpdateProcessor(TimeSpan maxWaitTime)
-        {
-            return AsyncUtils.WaitSafely(() => updateProcessor.Start(), maxWaitTime);
-        }
-
-        Task StartUpdateProcessorAsync()
-        {
-            return updateProcessor.Start();
->>>>>>> 0fedbd72
         }
 
         void SetupConnectionManager()
