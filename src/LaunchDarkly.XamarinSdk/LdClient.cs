--- conflicted
+++ resolved
@@ -70,23 +70,11 @@
         /// </remarks>
         public User User => LockUtils.WithReadLock(_stateLock, () => _user);
 
-<<<<<<< HEAD
-        /// <see cref="ILdClient.Online"/>
-        public bool Online
-        {
-            get => _online;
-            set
-            {
-                var doNotAwaitResult = SetOnlineAsync(value);
-            }
-        }
-=======
         /// <inheritdoc/>
         public bool Offline => _connectionManager.ForceOffline;
 
         /// <inheritdoc/>
         public bool Initialized => _connectionManager.Initialized;
->>>>>>> 35914593
 
         /// <summary>
         /// Indicates which platform the SDK is built for.
@@ -343,104 +331,62 @@
             await _connectionManager.SetForceOffline(value);
         }
 
-<<<<<<< HEAD
-        /// <see cref="ILdClient.BoolVariation(string, bool)"/>
-=======
-        /// <inheritdoc/>
->>>>>>> 35914593
+        /// <inheritdoc/>
         public bool BoolVariation(string key, bool defaultValue = false)
         {
             return VariationInternal<bool>(key, LdValue.Of(defaultValue), LdValue.Convert.Bool, true, _eventFactoryDefault).Value;
         }
 
-<<<<<<< HEAD
-        /// <see cref="ILdClient.BoolVariationDetail(string, bool)"/>
-=======
-        /// <inheritdoc/>
->>>>>>> 35914593
+        /// <inheritdoc/>
         public EvaluationDetail<bool> BoolVariationDetail(string key, bool defaultValue = false)
         {
             return VariationInternal<bool>(key, LdValue.Of(defaultValue), LdValue.Convert.Bool, true, _eventFactoryWithReasons);
         }
 
-<<<<<<< HEAD
-        /// <see cref="ILdClient.StringVariation(string, string)"/>
-=======
-        /// <inheritdoc/>
->>>>>>> 35914593
+        /// <inheritdoc/>
         public string StringVariation(string key, string defaultValue)
         {
             return VariationInternal<string>(key, LdValue.Of(defaultValue), LdValue.Convert.String, true, _eventFactoryDefault).Value;
         }
 
-<<<<<<< HEAD
-        /// <see cref="ILdClient.StringVariationDetail(string, string)"/>
-=======
-        /// <inheritdoc/>
->>>>>>> 35914593
+        /// <inheritdoc/>
         public EvaluationDetail<string> StringVariationDetail(string key, string defaultValue)
         {
             return VariationInternal<string>(key, LdValue.Of(defaultValue), LdValue.Convert.String, true, _eventFactoryWithReasons);
         }
 
-<<<<<<< HEAD
-        /// <see cref="ILdClient.FloatVariation(string, float)"/>
-=======
-        /// <inheritdoc/>
->>>>>>> 35914593
+        /// <inheritdoc/>
         public float FloatVariation(string key, float defaultValue = 0)
         {
             return VariationInternal<float>(key, LdValue.Of(defaultValue), LdValue.Convert.Float, true, _eventFactoryDefault).Value;
         }
 
-<<<<<<< HEAD
-        /// <see cref="ILdClient.FloatVariationDetail(string, float)"/>
-=======
-        /// <inheritdoc/>
->>>>>>> 35914593
+        /// <inheritdoc/>
         public EvaluationDetail<float> FloatVariationDetail(string key, float defaultValue = 0)
         {
             return VariationInternal<float>(key, LdValue.Of(defaultValue), LdValue.Convert.Float, true, _eventFactoryWithReasons);
         }
 
-<<<<<<< HEAD
-        /// <see cref="ILdClient.IntVariation(string, int)"/>
-=======
-        /// <inheritdoc/>
->>>>>>> 35914593
+        /// <inheritdoc/>
         public int IntVariation(string key, int defaultValue = 0)
         {
             return VariationInternal(key, LdValue.Of(defaultValue), LdValue.Convert.Int, true, _eventFactoryDefault).Value;
         }
 
-<<<<<<< HEAD
-        /// <see cref="ILdClient.IntVariationDetail(string, int)"/>
-=======
-        /// <inheritdoc/>
->>>>>>> 35914593
+        /// <inheritdoc/>
         public EvaluationDetail<int> IntVariationDetail(string key, int defaultValue = 0)
         {
             return VariationInternal(key, LdValue.Of(defaultValue), LdValue.Convert.Int, true, _eventFactoryWithReasons);
         }
 
-<<<<<<< HEAD
-        /// <see cref="ILdClient.JsonVariation(string, ImmutableJsonValue)"/>
-        public ImmutableJsonValue JsonVariation(string key, ImmutableJsonValue defaultValue)
-=======
         /// <inheritdoc/>
         public LdValue JsonVariation(string key, LdValue defaultValue)
->>>>>>> 35914593
         {
             return VariationInternal(key, defaultValue, LdValue.Convert.Json, false, _eventFactoryDefault).Value;
         }
 
-<<<<<<< HEAD
-        /// <see cref="ILdClient.JsonVariationDetail(string, ImmutableJsonValue)"/>
-        public EvaluationDetail<ImmutableJsonValue> JsonVariationDetail(string key, ImmutableJsonValue defaultValue)
-=======
         /// <inheritdoc/>
         public EvaluationDetail<LdValue> JsonVariationDetail(string key, LdValue defaultValue)
->>>>>>> 35914593
         {
             return VariationInternal(key, defaultValue, LdValue.Convert.Json, false, _eventFactoryWithReasons);
         }
@@ -505,35 +451,6 @@
             return result;
         }
 
-<<<<<<< HEAD
-        /// <see cref="ILdClient.AllFlags()"/>
-        public IDictionary<string, ImmutableJsonValue> AllFlags()
-        {
-            return flagCacheManager.FlagsForUser(User)
-                                    .ToDictionary(p => p.Key, p => ImmutableJsonValue.FromSafeValue(p.Value.value));
-        }
-
-        /// <see cref="ILdClient.Track(string)"/>
-        public void Track(string eventName)
-        {
-            Track(eventName, ImmutableJsonValue.Null);
-        }
-
-        /// <see cref="ILdClient.Track(string, ImmutableJsonValue)"/>
-        public void Track(string eventName, ImmutableJsonValue data)
-        {
-            eventProcessor.SendEvent(_eventFactoryDefault.NewCustomEvent(eventName, User, data.InnerValue));
-        }
-
-        /// <see cref="ILdClient.Track(string, ImmutableJsonValue, double)"/>
-        public void Track(string eventName, ImmutableJsonValue data, double metricValue)
-        {
-            eventProcessor.SendEvent(_eventFactoryDefault.NewCustomEvent(eventName, User, data.InnerValue, metricValue));
-        }
-
-        /// <see cref="ILdClient.Initialized"/>
-        public bool Initialized()
-=======
         private void SendEventIfOnline(Event e)
         {
             if (!_connectionManager.ForceOffline)
@@ -550,48 +467,31 @@
         }
 
         /// <inheritdoc/>
+        public void Track(string eventName, LdValue data, double metricValue)
+        {
+            eventProcessor.SendEvent(_eventFactoryDefault.NewCustomEvent(eventName, User, data, metricValue));
+        }
+
+        /// <inheritdoc/>
         public void Track(string eventName, LdValue data)
->>>>>>> 35914593
         {
             SendEventIfOnline(_eventFactoryDefault.NewCustomEvent(eventName, User, data));
         }
 
-<<<<<<< HEAD
-        /// <see cref="ILdClient.IsOffline()"/>
-        public bool IsOffline()
-=======
         /// <inheritdoc/>
         public void Track(string eventName)
->>>>>>> 35914593
         {
             Track(eventName, LdValue.Null);
         }
 
-<<<<<<< HEAD
-        /// <see cref="ILdClient.Flush()"/>
+        /// <inheritdoc/>
         public void Flush()
         {
-            eventProcessor.Flush();
-        }
-
-        /// <see cref="ILdClient.Identify(User)"/>
-        public void Identify(User user)
-        {
-            AsyncUtils.WaitSafely(() => IdentifyAsync(user));
-        }
-
-        /// <see cref="ILdClient.IdentifyAsync(User)"/>
-        public async Task IdentifyAsync(User user)
-=======
-        /// <inheritdoc/>
-        public void Flush()
-        {
             eventProcessor.Flush(); // eventProcessor will ignore this if it is offline
         }
 
         /// <inheritdoc/>
         public bool Identify(User user, TimeSpan maxWaitTime)
->>>>>>> 35914593
         {
             if (user == null)
             {
@@ -694,22 +594,12 @@
             Interlocked.CompareExchange(ref _instance, null, this);
         }
 
-<<<<<<< HEAD
-        /// <see cref="ILdClient.Version"/>
-        public Version Version
-=======
         internal void OnBackgroundModeChanged(object sender, BackgroundModeChangedEventArgs args)
->>>>>>> 35914593
         {
             _ = OnBackgroundModeChangedAsync(sender, args); // do not wait for the result
         }
 
-<<<<<<< HEAD
-        /// <see cref="ILdClient.FlagChanged"/>
-        public event EventHandler<FlagChangedEventArgs> FlagChanged
-=======
         internal async Task OnBackgroundModeChangedAsync(object sender, BackgroundModeChangedEventArgs args)
->>>>>>> 35914593
         {
             var goingIntoBackground = args.IsInBackground;
             var wasInBackground = LockUtils.WithWriteLock(_stateLock, () =>
