--- conflicted
+++ resolved
@@ -1,88 +1,83 @@
-<Project Sdk="MSBuild.Sdk.Extras">
-
-  <PropertyGroup>
-    <TargetFrameworks></TargetFrameworks>
-    <TargetFrameworks Condition=" '$(OS)' == 'Windows_NT' and '$(LD_TARGET_FRAMEWORKS)' == '' ">netstandard1.6;netstandard2.0;net45;Xamarin.iOS10;MonoAndroid71;MonoAndroid80;MonoAndroid81;</TargetFrameworks>
-    <TargetFrameworks Condition=" '$(OS)' != 'Windows_NT' and '$(LD_TARGET_FRAMEWORKS)' == '' ">netstandard1.6;netstandard2.0;Xamarin.iOS10;MonoAndroid71;MonoAndroid80;MonoAndroid81;</TargetFrameworks>
-    <TargetFrameworks Condition=" '$(OS)' != 'Windows_NT' and '$(LD_TARGET_FRAMEWORKS)' != '' ">$(LD_TARGET_FRAMEWORKS)</TargetFrameworks>
-    <Version>1.1.1</Version>
-    <OutputType>Library</OutputType>
-    <AssemblyName>LaunchDarkly.XamarinSdk</AssemblyName>
-    <PackageId>LaunchDarkly.XamarinSdk</PackageId>
-    <EnableDefaultCompileItems>false</EnableDefaultCompileItems>
-    <OutputPath>bin\$(Configuration)\$(Framework)</OutputPath>
-    <PackOnBuild>true</PackOnBuild>
-    <LangVersion>latest</LangVersion>
-    <GeneratePackageOnBuild>True</GeneratePackageOnBuild>
-    <DesignTimeBuild>False</DesignTimeBuild>
-    <CopyLocalLockFileAssemblies>true</CopyLocalLockFileAssemblies>
-  </PropertyGroup>
-
-  <PropertyGroup Condition=" '$(Configuration)|$(Platform)' == 'Debug|AnyCPU' and '$(LD_SKIP_XML_DOCS)' == '' ">
-    <DocumentationFile>bin\Debug\$(TargetFramework)\LaunchDarkly.XamarinSdk.xml</DocumentationFile>
-  </PropertyGroup>
-  <PropertyGroup Condition=" '$(Configuration)|$(Platform)' == 'Release|AnyCPU' and '$(LD_SKIP_XML_DOCS)' == '' ">
-    <DocumentationFile>bin\Release\$(TargetFramework)\LaunchDarkly.XamarinSdk.xml</DocumentationFile>
-  </PropertyGroup>
-
-  <ItemGroup Condition=" '$(TargetFramework)' == 'net45' ">
-    <Reference Include="System.Net.Http" />
-  </ItemGroup>
-
-   <ItemGroup>
-    <Folder Include="Properties\" />
-    <PackageReference Include="System.Numerics.Vectors" Version="4.5.0" />
-    <PackageReference Include="Common.Logging" Version="3.4.1" />
-<<<<<<< HEAD
-    <PackageReference Include="LaunchDarkly.CommonSdk" Version="4.2.0" />
-=======
-    <PackageReference Include="LaunchDarkly.CommonSdk" Version="4.2.1" />
-    <PackageReference Include="MSBuild.Sdk.Extras" Version="1.6.60" PrivateAssets="All" />
->>>>>>> 3ed30cf8
-    <Compile Include="*.cs" />
-    <Compile Include="Properties\*.cs" />
-    <Compile Include="**\*.shared.cs" />
-  </ItemGroup>
-
-  <!-- dependencies and source files for .NET Standard (all versions) -->
-  <ItemGroup Condition=" $(TargetFramework.StartsWith('netstandard')) ">
-    <Compile Include="**\*.netstandard.cs" />
-  </ItemGroup>
-
-  <!-- dependencies for .NET Standard 1.x -->
-  <ItemGroup Condition=" $(TargetFramework.StartsWith('netstandard1.')) ">
-    <PackageReference Include="System.ValueTuple" Version="4.5.0" />
-  </ItemGroup>
-
-  <!-- dependencies and source files for Android (all versions) -->
-  <ItemGroup Condition=" $(TargetFramework.StartsWith('MonoAndroid')) ">
-    <Compile Include="**\*.android.cs" />
-    <Reference Include="System.Numerics" />
-    <Reference Include="System.Numerics.Vectors" />
-  </ItemGroup>
-
-  <!-- dependencies for Android 8.1 -->
-  <ItemGroup Condition=" $(TargetFramework.StartsWith('MonoAndroid81')) ">
-    <PackageReference Include="Xamarin.Android.Support.CustomTabs" Version="27.0.2.1" />
-    <PackageReference Include="Xamarin.Android.Support.Core.Utils" Version="27.0.2.1" />
-  </ItemGroup>
-
-  <!-- dependencies for Android 8.0 -->
-  <ItemGroup Condition=" $(TargetFramework.StartsWith('MonoAndroid80')) ">
-    <PackageReference Include="Xamarin.Android.Support.CustomTabs" Version="26.1.0.1" />
-    <PackageReference Include="Xamarin.Android.Support.Core.Utils" Version="26.1.0.1" />
-  </ItemGroup>
-
-  <!-- dependencies for Android 7.1 -->
-  <ItemGroup Condition=" $(TargetFramework.StartsWith('MonoAndroid71')) ">
-    <PackageReference Include="Xamarin.Android.Support.CustomTabs" Version="25.4.0.2" />
-    <PackageReference Include="Xamarin.Android.Support.Core.Utils" Version="25.4.0.2" />
-  </ItemGroup>
-
-  <!-- dependencies and source files for iOS (all versions) -->
-  <ItemGroup Condition=" $(TargetFramework.StartsWith('Xamarin.iOS')) ">
-    <Compile Include="**\*.ios.cs" />
-    <Reference Include="System.Numerics" />
-    <Reference Include="System.Numerics.Vectors" />
-  </ItemGroup>
-</Project>
+<Project Sdk="MSBuild.Sdk.Extras">
+
+  <PropertyGroup>
+    <TargetFrameworks></TargetFrameworks>
+    <TargetFrameworks Condition=" '$(OS)' == 'Windows_NT' and '$(LD_TARGET_FRAMEWORKS)' == '' ">netstandard1.6;netstandard2.0;net45;Xamarin.iOS10;MonoAndroid71;MonoAndroid80;MonoAndroid81;</TargetFrameworks>
+    <TargetFrameworks Condition=" '$(OS)' != 'Windows_NT' and '$(LD_TARGET_FRAMEWORKS)' == '' ">netstandard1.6;netstandard2.0;Xamarin.iOS10;MonoAndroid71;MonoAndroid80;MonoAndroid81;</TargetFrameworks>
+    <TargetFrameworks Condition=" '$(OS)' != 'Windows_NT' and '$(LD_TARGET_FRAMEWORKS)' != '' ">$(LD_TARGET_FRAMEWORKS)</TargetFrameworks>
+    <Version>1.1.1</Version>
+    <OutputType>Library</OutputType>
+    <AssemblyName>LaunchDarkly.XamarinSdk</AssemblyName>
+    <PackageId>LaunchDarkly.XamarinSdk</PackageId>
+    <EnableDefaultCompileItems>false</EnableDefaultCompileItems>
+    <OutputPath>bin\$(Configuration)\$(Framework)</OutputPath>
+    <PackOnBuild>true</PackOnBuild>
+    <LangVersion>latest</LangVersion>
+    <GeneratePackageOnBuild>True</GeneratePackageOnBuild>
+    <DesignTimeBuild>False</DesignTimeBuild>
+    <CopyLocalLockFileAssemblies>true</CopyLocalLockFileAssemblies>
+  </PropertyGroup>
+
+  <PropertyGroup Condition=" '$(Configuration)|$(Platform)' == 'Debug|AnyCPU' and '$(LD_SKIP_XML_DOCS)' == '' ">
+    <DocumentationFile>bin\Debug\$(TargetFramework)\LaunchDarkly.XamarinSdk.xml</DocumentationFile>
+  </PropertyGroup>
+  <PropertyGroup Condition=" '$(Configuration)|$(Platform)' == 'Release|AnyCPU' and '$(LD_SKIP_XML_DOCS)' == '' ">
+    <DocumentationFile>bin\Release\$(TargetFramework)\LaunchDarkly.XamarinSdk.xml</DocumentationFile>
+  </PropertyGroup>
+
+  <ItemGroup Condition=" '$(TargetFramework)' == 'net45' ">
+    <Reference Include="System.Net.Http" />
+  </ItemGroup>
+
+   <ItemGroup>
+    <Folder Include="Properties\" />
+    <PackageReference Include="System.Numerics.Vectors" Version="4.5.0" />
+    <PackageReference Include="Common.Logging" Version="3.4.1" />
+    <PackageReference Include="LaunchDarkly.CommonSdk" Version="4.2.1" />
+    <Compile Include="*.cs" />
+    <Compile Include="Properties\*.cs" />
+    <Compile Include="**\*.shared.cs" />
+  </ItemGroup>
+
+  <!-- dependencies and source files for .NET Standard (all versions) -->
+  <ItemGroup Condition=" $(TargetFramework.StartsWith('netstandard')) ">
+    <Compile Include="**\*.netstandard.cs" />
+  </ItemGroup>
+
+  <!-- dependencies for .NET Standard 1.x -->
+  <ItemGroup Condition=" $(TargetFramework.StartsWith('netstandard1.')) ">
+    <PackageReference Include="System.ValueTuple" Version="4.5.0" />
+  </ItemGroup>
+
+  <!-- dependencies and source files for Android (all versions) -->
+  <ItemGroup Condition=" $(TargetFramework.StartsWith('MonoAndroid')) ">
+    <Compile Include="**\*.android.cs" />
+    <Reference Include="System.Numerics" />
+    <Reference Include="System.Numerics.Vectors" />
+  </ItemGroup>
+
+  <!-- dependencies for Android 8.1 -->
+  <ItemGroup Condition=" $(TargetFramework.StartsWith('MonoAndroid81')) ">
+    <PackageReference Include="Xamarin.Android.Support.CustomTabs" Version="27.0.2.1" />
+    <PackageReference Include="Xamarin.Android.Support.Core.Utils" Version="27.0.2.1" />
+  </ItemGroup>
+
+  <!-- dependencies for Android 8.0 -->
+  <ItemGroup Condition=" $(TargetFramework.StartsWith('MonoAndroid80')) ">
+    <PackageReference Include="Xamarin.Android.Support.CustomTabs" Version="26.1.0.1" />
+    <PackageReference Include="Xamarin.Android.Support.Core.Utils" Version="26.1.0.1" />
+  </ItemGroup>
+
+  <!-- dependencies for Android 7.1 -->
+  <ItemGroup Condition=" $(TargetFramework.StartsWith('MonoAndroid71')) ">
+    <PackageReference Include="Xamarin.Android.Support.CustomTabs" Version="25.4.0.2" />
+    <PackageReference Include="Xamarin.Android.Support.Core.Utils" Version="25.4.0.2" />
+  </ItemGroup>
+
+  <!-- dependencies and source files for iOS (all versions) -->
+  <ItemGroup Condition=" $(TargetFramework.StartsWith('Xamarin.iOS')) ">
+    <Compile Include="**\*.ios.cs" />
+    <Reference Include="System.Numerics" />
+    <Reference Include="System.Numerics.Vectors" />
+  </ItemGroup>
+</Project>