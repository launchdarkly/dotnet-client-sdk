--- conflicted
+++ resolved
@@ -235,45 +235,18 @@
         /// <remarks>
         /// As of this version’s release date, the LaunchDarkly service does not support the <c>metricValue</c>
         /// parameter. As a result, calling this overload of <c>Track</c> will not yet produce any different
-        /// behavior from calling <see cref="Track(String, ImmutableJsonValue)"/> without a <c>metricValue</c>.
-        /// Refer to the <see cref="https://docs.launchdarkly.com/docs/xamarin-sdk-reference#section-track">SDK reference guide</a>
+        /// behavior from calling <see cref="Track(String, LdValue)"/> without a <c>metricValue</c>.
+        /// Refer to the <a href="https://docs.launchdarkly.com/docs/xamarin-sdk-reference#section-track">SDK reference guide</a>
         /// for the latest status.
         /// </remarks>
         /// <param name="eventName">the name of the event</param>
         /// <param name="data">a JSON value containing additional data associated with the event; pass
-        /// <see cref="ImmutableJsonValue.Null"/> if you do not need this value</param>
+        /// <see cref="LdValue.Null"/> if you do not need this value</param>
         /// <param name="metricValue">this value is used by the LaunchDarkly experimentation feature in
         /// numeric custom metrics, and will also be returned as part of the custom event for Data Export</param>
-        void Track(string eventName, ImmutableJsonValue data, double metricValue);
-
-        /// <summary>
-<<<<<<< HEAD
-        /// Gets or sets the online status of the client.
-        /// </summary>
-        /// <remarks>
-        /// The setter is equivalent to calling <see cref="SetOnlineAsync(bool)"/>; if you are going from offline to
-        /// online, it does <i>not</i> wait until the connection has been established. If you want to wait for the
-        /// connection, call <see cref="SetOnlineAsync(bool)"/> and then use <c>await</c>.
-        /// </remarks>
-        /// <value><c>true</c> if online; otherwise, <c>false</c>.</value>
-        bool Online { get; set; }
-
-        /// <summary>
-        /// Sets the client to be online or not.
-        /// </summary>
-        /// <returns>a Task</returns>
-        /// <param name="value">true if the client should be online</param>
-        Task SetOnlineAsync(bool value);
-
-        /// <summary>
-        /// Returns a map from feature flag keys to JSON feature flag values for the current user.
-        /// </summary>
-        /// <remarks>
-        /// If the result of a flag's value would have returned the default variation, the value in the map will be
-        /// <c>ImmutableJsonValue.Null</c>. If the client is offline or has not been initialized, a <c>null</c> map
-        /// will be returned.
-        /// 
-=======
+        void Track(string eventName, LdValue data, double metricValue);
+
+        /// <summary>
         /// Returns a map from feature flag keys to <see cref="LdValue"/> feature flag values for the current user.
         /// </summary>
         /// <remarks>
@@ -283,16 +256,11 @@
         /// map will be returned.
         /// </para>
         /// <para>
->>>>>>> 35914593
         /// This method will not send analytics events back to LaunchDarkly.
         /// </para>
         /// </remarks>
         /// <returns>a map from feature flag keys to values for the current user</returns>
-<<<<<<< HEAD
-        IDictionary<string, ImmutableJsonValue> AllFlags();
-=======
         IDictionary<string, LdValue> AllFlags();
->>>>>>> 35914593
 
         /// <summary>
         /// This event is triggered when the client has received an updated value for a feature flag.
