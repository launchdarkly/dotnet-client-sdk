﻿using System;
using System.Collections.Generic;
using System.Linq;
using System.Threading;
using System.Threading.Tasks;
using Common.Logging;
using LaunchDarkly.Client;
using LaunchDarkly.Common;
using Newtonsoft.Json.Linq;

namespace LaunchDarkly.Xamarin
{
    /// <summary>
    /// A client for the LaunchDarkly API. Client instances are thread-safe. Your application should instantiate
    /// a single <c>LdClient</c> for the lifetime of their application.
    /// </summary>
    public sealed class LdClient : ILdMobileClient
    {
        private static readonly ILog Log = LogManager.GetLogger(typeof(LdClient));

        /// <summary>
        /// The singleton instance used by your application throughout its lifetime, can only be created once.
        /// 
        /// Use the designated static method <see cref="Init(Configuration, User)"/> 
        /// to set this LdClient instance.
        /// </summary>
        /// <value>The LdClient instance.</value>
        public static LdClient Instance { get; internal set; }

        /// <summary>
        /// The Configuration instance used to setup the LdClient.
        /// </summary>
        /// <value>The Configuration instance.</value>
        public Configuration Config { get; private set; }

        /// <summary>
        /// The User for the LdClient operations.
        /// </summary>
        /// <value>The User.</value>
        public User User { get; private set; }

        object myLockObjForConnectionChange = new object();
        object myLockObjForUserUpdate = new object();

        IFlagCacheManager flagCacheManager;
        IConnectionManager connectionManager;
        IMobileUpdateProcessor updateProcessor;
        IEventProcessor eventProcessor;
        ISimplePersistance persister;
        IDeviceInfo deviceInfo;
        EventFactory eventFactory = EventFactory.Default;
        IFeatureFlagListenerManager flagListenerManager;

        SemaphoreSlim connectionLock;

        // private constructor prevents initialization of this class
        // without using WithConfigAnduser(config, user)
        LdClient() { }

        LdClient(Configuration configuration, User user)
        {
            if (configuration == null)
            {
                throw new ArgumentNullException("configuration");
            }
            if (user == null)
            {
                throw new ArgumentNullException("user");
            }

            Config = configuration;

            connectionLock = new SemaphoreSlim(1, 1);

            persister = Factory.CreatePersister(configuration);
            deviceInfo = Factory.CreateDeviceInfo(configuration);
            flagListenerManager = Factory.CreateFeatureFlagListenerManager(configuration);

            // If you pass in a user with a null or blank key, one will be assigned to them.
            if (String.IsNullOrEmpty(user.Key))
            {
                User = UserWithUniqueKey(user);
            }
            else
            {
                User = user;
            }

            flagCacheManager = Factory.CreateFlagCacheManager(configuration, persister, flagListenerManager, User);
            connectionManager = Factory.CreateConnectionManager(configuration);
            updateProcessor = Factory.CreateUpdateProcessor(configuration, User, flagCacheManager);
            eventProcessor = Factory.CreateEventProcessor(configuration);

            eventProcessor.SendEvent(eventFactory.NewIdentifyEvent(User));

            SetupConnectionManager();
        }

        /// <summary>
        /// Creates and returns new LdClient singleton instance, then starts the workflow for 
        /// fetching feature flags.
        /// 
        /// This constructor will wait and block on the current thread until initialization and the
        /// first response from the LaunchDarkly service is returned, up to the specified timeout.
        /// If you would rather this happen in an async fashion you can use <see cref="InitAsync(string, User)"/>.
        /// 
        /// This is the creation point for LdClient, you must use this static method or the more specific
        /// <see cref="Init(Configuration, User)"/> to instantiate the single instance of LdClient
        /// for the lifetime of your application.
        /// </summary>
        /// <returns>The singleton LdClient instance.</returns>
        /// <param name="mobileKey">The mobile key given to you by LaunchDarkly.</param>
        /// <param name="user">The user needed for client operations. Must not be null.
        /// If the user's Key is null, it will be assigned a key that uniquely identifies this device.</param>
        /// <param name="maxWaitTime">The maximum length of time to wait for the client to initialize.
        /// If this time elapses, the method will not throw an exception but will return the client in
        /// an uninitialized state.</param>
        public static LdClient Init(string mobileKey, User user, TimeSpan maxWaitTime)
        {
            var config = Configuration.Default(mobileKey);

            return Init(config, user, maxWaitTime);
        }

        /// <summary>
        /// Creates and returns new LdClient singleton instance, then starts the workflow for 
        /// fetching feature flags. This constructor should be used if you do not want to wait 
        /// for the client to finish initializing and receive the first response
        /// from the LaunchDarkly service.
        /// 
        /// This is the creation point for LdClient, you must use this static method or the more specific
        /// <see cref="Init(Configuration, User)"/> to instantiate the single instance of LdClient
        /// for the lifetime of your application.
        /// </summary>
        /// <returns>The singleton LdClient instance.</returns>
        /// <param name="mobileKey">The mobile key given to you by LaunchDarkly.</param>
        /// <param name="user">The user needed for client operations. Must not be null.
        /// If the user's Key is null, it will be assigned a key that uniquely identifies this device.</param>
        public static async Task<LdClient> InitAsync(string mobileKey, User user)
        {
            var config = Configuration.Default(mobileKey);

            return await InitAsync(config, user);
        }

        /// <summary>
        /// Creates and returns new LdClient singleton instance, then starts the workflow for 
        /// fetching Feature Flags.
        /// 
        /// This constructor will wait and block on the current thread until initialization and the
        /// first response from the LaunchDarkly service is returned, up to the specified timeout.
        /// If you would rather this happen in an async fashion you can use <see cref="InitAsync(Configuration, User)"/>.
        /// 
        /// This is the creation point for LdClient, you must use this static method or the more basic
        /// <see cref="Init(string, User)"/> to instantiate the single instance of LdClient
        /// for the lifetime of your application.
        /// </summary>
        /// <returns>The singleton LdClient instance.</returns>
        /// <param name="config">The client configuration object</param>
        /// <param name="user">The user needed for client operations. Must not be null.
        /// If the user's Key is null, it will be assigned a key that uniquely identifies this device.</param>
        /// <param name="maxWaitTime">The maximum length of time to wait for the client to initialize.
        /// If this time elapses, the method will not throw an exception but will return the client in
        /// an uninitialized state.</param>
        public static LdClient Init(Configuration config, User user, TimeSpan maxWaitTime)
        {
            if (maxWaitTime.Ticks < 0 && maxWaitTime != Timeout.InfiniteTimeSpan)
            {
                throw new ArgumentOutOfRangeException(nameof(maxWaitTime));
            }

            CreateInstance(config, user);

            if (Instance.Online)
            {
                if (!Instance.StartUpdateProcessor(maxWaitTime))
                {
                    Log.WarnFormat("Client did not successfully initialize within {0} milliseconds.",
                        maxWaitTime.TotalMilliseconds);
                }
            }

            return Instance;
        }

        /// <summary>
        /// Creates and returns new LdClient singleton instance, then starts the workflow for 
        /// fetching Feature Flags. This constructor should be used if you do not want to wait 
        /// for the IUpdateProcessor instance to finish initializing and receive the first response
        /// from the LaunchDarkly service.
        /// 
        /// This is the creation point for LdClient, you must use this static method or the more basic
        /// <see cref="InitAsync(string, User)"/> to instantiate the single instance of LdClient
        /// for the lifetime of your application.
        /// </summary>
        /// <returns>The singleton LdClient instance.</returns>
        /// <param name="config">The client configuration object</param>
        /// <param name="user">The user needed for client operations. Must not be null.
        /// If the user's Key is null, it will be assigned a key that uniquely identifies this device.</param>
        public static Task<LdClient> InitAsync(Configuration config, User user)
        {
            CreateInstance(config, user);

            if (Instance.Online)
            {
                Task t = Instance.StartUpdateProcessorAsync();
                return t.ContinueWith((result) => Instance);
            }
            else
            {
                return Task.FromResult(Instance);
            }
        }

        static void CreateInstance(Configuration configuration, User user)
        {
            if (Instance != null)
            {
                throw new Exception("LdClient instance already exists.");
<<<<<<< HEAD
            }

            Instance = new LdClient(configuration, user);
            Log.InfoFormat("Initialized LaunchDarkly Client {0}",
                           Instance.Version);
        }

        bool StartUpdateProcessor(TimeSpan maxWaitTime)
        {
            var initTask = updateProcessor.Start();
            return initTask.Wait(maxWaitTime);
        }

        Task StartUpdateProcessorAsync()
        {
            return updateProcessor.Start();
        }

        void SetupConnectionManager()
        {
            if (connectionManager is MobileConnectionManager mobileConnectionManager)
            {
                mobileConnectionManager.ConnectionChanged += MobileConnectionManager_ConnectionChanged;
                Log.InfoFormat("The mobile client connection changed online to {0}",
                               connectionManager.IsConnected);
            }
            online = connectionManager.IsConnected;
        }

        bool online;
        /// <see cref="ILdMobileClient.Online"/>
        public bool Online
        {
            get => online;
            set
            {
                var doNotAwaitResult = SetOnlineAsync(value);
            }
        }

        public async Task SetOnlineAsync(bool value)
        {
            await connectionLock.WaitAsync();
            online = value;
            try
            {
                if (online)
                {
                    await RestartUpdateProcessorAsync();
                }
                else
                {
                    ClearUpdateProcessor();
                }
            }
            finally
            {
                connectionLock.Release();
            }

            return;
        }

        void MobileConnectionManager_ConnectionChanged(bool isOnline)
        {
            Online = isOnline;
        }

        /// <see cref="ILdMobileClient.BoolVariation(string, bool)"/>
        public bool BoolVariation(string key, bool defaultValue = false)
        {
            return VariationWithType(key, defaultValue, JTokenType.Boolean).Value<bool>();
        }

        /// <see cref="ILdMobileClient.StringVariation(string, string)"/>
        public string StringVariation(string key, string defaultValue)
        {
            var value = VariationWithType(key, defaultValue, JTokenType.String);
            if (value != null)
            {
                return value.Value<string>();
            }

            return null;
        }

        /// <see cref="ILdMobileClient.FloatVariation(string, float)"/>
        public float FloatVariation(string key, float defaultValue = 0)
        {
            return VariationWithType(key, defaultValue, JTokenType.Float).Value<float>();
        }

        /// <see cref="ILdMobileClient.IntVariation(string, int)"/>
        public int IntVariation(string key, int defaultValue = 0)
        {
            return VariationWithType(key, defaultValue, JTokenType.Integer).Value<int>();
        }

        /// <see cref="ILdMobileClient.JsonVariation(string, JToken)"/>
        public JToken JsonVariation(string key, JToken defaultValue)
        {
            return VariationWithType(key, defaultValue, null);
        }

        JToken VariationWithType(string featureKey, JToken defaultValue, JTokenType? jtokenType)
        {
            var returnedFlagValue = Variation(featureKey, defaultValue);
            if (returnedFlagValue != null && jtokenType != null && !returnedFlagValue.Type.Equals(jtokenType))
            {
                Log.ErrorFormat("Expected type: {0} but got {1} when evaluating FeatureFlag: {2}. Returning default",
                                jtokenType,
                                returnedFlagValue.Type,
                                featureKey);
                
                return defaultValue;
            }

            return returnedFlagValue;
        }

        JToken Variation(string featureKey, JToken defaultValue)
        {
            FeatureFlagEvent featureFlagEvent = FeatureFlagEvent.Default(featureKey);
            FeatureRequestEvent featureRequestEvent;

            if (!Initialized())
            {
                Log.Warn("LaunchDarkly client has not yet been initialized. Returning default");
                return defaultValue;
            }
            
            var flag = flagCacheManager.FlagForUser(featureKey, User);
            if (flag != null)
            {
                featureFlagEvent = new FeatureFlagEvent(featureKey, flag);
                var value = flag.value;
                if (value == null || value.Type == JTokenType.Null) {
                    featureRequestEvent = eventFactory.NewDefaultFeatureRequestEvent(featureFlagEvent,
                                                                                     User,
                                                                                     defaultValue);
                    value = defaultValue;
                } else {
                    featureRequestEvent = eventFactory.NewFeatureRequestEvent(featureFlagEvent,
                                                                              User,
                                                                              flag.variation,
                                                                              flag.value,
                                                                              defaultValue);
                }
                eventProcessor.SendEvent(featureRequestEvent);
                return value;
            }

            Log.InfoFormat("Unknown feature flag {0}; returning default value",
                        featureKey);
            featureRequestEvent = eventFactory.NewUnknownFeatureRequestEvent(featureKey,
                                                                             User,
                                                                             defaultValue);
            eventProcessor.SendEvent(featureRequestEvent);
            return defaultValue;
        }

        /// <see cref="ILdMobileClient.AllFlags()"/>
        public IDictionary<string, JToken> AllFlags()
        {
            if (IsOffline())
            {
                Log.Warn("AllFlags() was called when client is in offline mode. Returning null.");
                return null;
            }
            if (!Initialized())
            {
                Log.Warn("AllFlags() was called before client has finished initializing. Returning null.");
                return null;
            }

            return flagCacheManager.FlagsForUser(User)
                                    .ToDictionary(p => p.Key, p => p.Value.value);
        }

        /// <see cref="ILdMobileClient.Track(string, JToken)"/>
        public void Track(string eventName, JToken data)
        {
            eventProcessor.SendEvent(eventFactory.NewCustomEvent(eventName, User, data));
        }

        /// <see cref="ILdMobileClient.Track(string)"/>
        public void Track(string eventName)
        {
            Track(eventName, null);
        }

        /// <see cref="ILdMobileClient.Initialized"/>
        public bool Initialized()
        {
            //bool isInited = Instance != null;
            //return isInited && Online;
            // TODO: This method needs to be fixed to actually check whether the update processor has initialized.
            // The previous logic (above) was meaningless because this method is not static, so by definition you
            // do have a client instance if we've gotten here. But that doesn't mean it is initialized.
            return Online;
        }

        /// <see cref="ILdCommonClient.IsOffline()"/>
        public bool IsOffline()
        {
            return !online;
        }

        /// <see cref="ILdCommonClient.Flush()"/>
        public void Flush()
        {
            eventProcessor.Flush();
        }

        /// <see cref="ILdMobileClient.Identify(User)"/>
        public void Identify(User user)
        {
            IdentifyAsync(user).Wait();
        }

        /// <see cref="ILdMobileClient.IdentifyAsync(User)"/>
        public async Task IdentifyAsync(User user)
        {
            if (user == null)
            {
                throw new ArgumentNullException("user");
            }

            User userWithKey = user;
            if (String.IsNullOrEmpty(user.Key))
            {
                userWithKey = UserWithUniqueKey(user);
            }

            await connectionLock.WaitAsync();
            try
            {
                User = userWithKey;
                await RestartUpdateProcessorAsync();
            }
            finally
            {
                connectionLock.Release();
            }

            eventProcessor.SendEvent(eventFactory.NewIdentifyEvent(userWithKey));
        }

        async Task RestartUpdateProcessorAsync()
        {
            ClearAndSetUpdateProcessor();
            await StartUpdateProcessorAsync();
        }

        void ClearAndSetUpdateProcessor()
        {
            ClearUpdateProcessor();
            updateProcessor = Factory.CreateUpdateProcessor(Config, User, flagCacheManager);
        }

        void ClearUpdateProcessor()
        {
            if (updateProcessor != null)
            {
                updateProcessor.Dispose();
                updateProcessor = new NullUpdateProcessor();
            }
        }

        User UserWithUniqueKey(User user)
        {
            string uniqueId = deviceInfo.UniqueDeviceId();
=======
            }

            Instance = new LdClient(configuration, user);
            Log.InfoFormat("Initialized LaunchDarkly Client {0}",
                           Instance.Version);
        }

        bool StartUpdateProcessor(TimeSpan maxWaitTime)
        {
            var initTask = updateProcessor.Start();
            try
            {
                return initTask.Wait(maxWaitTime);
            }
            catch (AggregateException e)
            {
                throw UnwrapAggregateException(e);
            }
        }

        Task StartUpdateProcessorAsync()
        {
            return updateProcessor.Start();
        }

        void SetupConnectionManager()
        {
            if (connectionManager is MobileConnectionManager mobileConnectionManager)
            {
                mobileConnectionManager.ConnectionChanged += MobileConnectionManager_ConnectionChanged;
                Log.InfoFormat("The mobile client connection changed online to {0}",
                               connectionManager.IsConnected);
            }
            online = connectionManager.IsConnected;
        }

        bool online;
        /// <see cref="ILdMobileClient.Online"/>
        public bool Online
        {
            get => online;
            set
            {
                var doNotAwaitResult = SetOnlineAsync(value);
            }
        }

        public async Task SetOnlineAsync(bool value)
        {
            await connectionLock.WaitAsync();
            online = value;
            try
            {
                if (online)
                {
                    await RestartUpdateProcessorAsync();
                }
                else
                {
                    ClearUpdateProcessor();
                }
            }
            finally
            {
                connectionLock.Release();
            }

            return;
        }

        void MobileConnectionManager_ConnectionChanged(bool isOnline)
        {
            Online = isOnline;
        }

        /// <see cref="ILdMobileClient.BoolVariation(string, bool)"/>
        public bool BoolVariation(string key, bool defaultValue = false)
        {
            return VariationWithType(key, defaultValue, JTokenType.Boolean).Value<bool>();
        }

        /// <see cref="ILdMobileClient.StringVariation(string, string)"/>
        public string StringVariation(string key, string defaultValue)
        {
            var value = VariationWithType(key, defaultValue, JTokenType.String);
            if (value != null)
            {
                return value.Value<string>();
            }

            return null;
        }

        /// <see cref="ILdMobileClient.FloatVariation(string, float)"/>
        public float FloatVariation(string key, float defaultValue = 0)
        {
            return VariationWithType(key, defaultValue, JTokenType.Float).Value<float>();
        }

        /// <see cref="ILdMobileClient.IntVariation(string, int)"/>
        public int IntVariation(string key, int defaultValue = 0)
        {
            return VariationWithType(key, defaultValue, JTokenType.Integer).Value<int>();
        }

        /// <see cref="ILdMobileClient.JsonVariation(string, JToken)"/>
        public JToken JsonVariation(string key, JToken defaultValue)
        {
            return VariationWithType(key, defaultValue, null);
        }

        JToken VariationWithType(string featureKey, JToken defaultValue, JTokenType? jtokenType)
        {
            var returnedFlagValue = Variation(featureKey, defaultValue);
            if (returnedFlagValue != null && jtokenType != null && !returnedFlagValue.Type.Equals(jtokenType))
            {
                Log.ErrorFormat("Expected type: {0} but got {1} when evaluating FeatureFlag: {2}. Returning default",
                                jtokenType,
                                returnedFlagValue.Type,
                                featureKey);
                
                return defaultValue;
            }

            return returnedFlagValue;
        }

        JToken Variation(string featureKey, JToken defaultValue)
        {
            FeatureFlagEvent featureFlagEvent = FeatureFlagEvent.Default(featureKey);
            FeatureRequestEvent featureRequestEvent;

            if (!Initialized())
            {
                Log.Warn("LaunchDarkly client has not yet been initialized. Returning default");
                return defaultValue;
            }
            
            var flag = flagCacheManager.FlagForUser(featureKey, User);
            if (flag != null)
            {
                featureFlagEvent = new FeatureFlagEvent(featureKey, flag);
                var value = flag.value;
                if (value == null || value.Type == JTokenType.Null) {
                    featureRequestEvent = eventFactory.NewDefaultFeatureRequestEvent(featureFlagEvent,
                                                                                     User,
                                                                                     defaultValue);
                    value = defaultValue;
                } else {
                    featureRequestEvent = eventFactory.NewFeatureRequestEvent(featureFlagEvent,
                                                                              User,
                                                                              flag.variation,
                                                                              flag.value,
                                                                              defaultValue);
                }
                eventProcessor.SendEvent(featureRequestEvent);
                return value;
            }

            Log.InfoFormat("Unknown feature flag {0}; returning default value",
                        featureKey);
            featureRequestEvent = eventFactory.NewUnknownFeatureRequestEvent(featureKey,
                                                                             User,
                                                                             defaultValue);
            eventProcessor.SendEvent(featureRequestEvent);
            return defaultValue;
        }

        /// <see cref="ILdMobileClient.AllFlags()"/>
        public IDictionary<string, JToken> AllFlags()
        {
            if (IsOffline())
            {
                Log.Warn("AllFlags() was called when client is in offline mode. Returning null.");
                return null;
            }
            if (!Initialized())
            {
                Log.Warn("AllFlags() was called before client has finished initializing. Returning null.");
                return null;
            }

            return flagCacheManager.FlagsForUser(User)
                                    .ToDictionary(p => p.Key, p => p.Value.value);
        }

        /// <see cref="ILdMobileClient.Track(string, JToken)"/>
        public void Track(string eventName, JToken data)
        {
            eventProcessor.SendEvent(eventFactory.NewCustomEvent(eventName, User, data));
        }

        /// <see cref="ILdMobileClient.Track(string)"/>
        public void Track(string eventName)
        {
            Track(eventName, null);
        }

        /// <see cref="ILdMobileClient.Initialized"/>
        public bool Initialized()
        {
            //bool isInited = Instance != null;
            //return isInited && Online;
            // TODO: This method needs to be fixed to actually check whether the update processor has initialized.
            // The previous logic (above) was meaningless because this method is not static, so by definition you
            // do have a client instance if we've gotten here. But that doesn't mean it is initialized.
            return Online;
        }

        /// <see cref="ILdCommonClient.IsOffline()"/>
        public bool IsOffline()
        {
            return !online;
        }

        /// <see cref="ILdCommonClient.Flush()"/>
        public void Flush()
        {
            eventProcessor.Flush();
        }

        /// <see cref="ILdMobileClient.Identify(User)"/>
        public void Identify(User user)
        {
            try
            {
                IdentifyAsync(user).Wait();
            }
            catch (AggregateException e)
            {
                throw UnwrapAggregateException(e);
            }
        }

        /// <see cref="ILdMobileClient.IdentifyAsync(User)"/>
        public async Task IdentifyAsync(User user)
        {
            if (user == null)
            {
                throw new ArgumentNullException("user");
            }

            User userWithKey = user;
            if (String.IsNullOrEmpty(user.Key))
            {
                userWithKey = UserWithUniqueKey(user);
            }

            await connectionLock.WaitAsync();
            try
            {
                User = userWithKey;
                await RestartUpdateProcessorAsync();
            }
            finally
            {
                connectionLock.Release();
            }

            eventProcessor.SendEvent(eventFactory.NewIdentifyEvent(userWithKey));
        }

        async Task RestartUpdateProcessorAsync()
        {
            ClearAndSetUpdateProcessor();
            await StartUpdateProcessorAsync();
        }

        void ClearAndSetUpdateProcessor()
        {
            ClearUpdateProcessor();
            updateProcessor = Factory.CreateUpdateProcessor(Config, User, flagCacheManager);
        }

        void ClearUpdateProcessor()
        {
            if (updateProcessor != null)
            {
                updateProcessor.Dispose();
                updateProcessor = new NullUpdateProcessor();
            }
        }

        User UserWithUniqueKey(User user)
        {
            string uniqueId = deviceInfo.UniqueDeviceId();
>>>>>>> 4243a005
            return new User(user)
            {
                Key = uniqueId,
                Anonymous = true
<<<<<<< HEAD
            };
        }

        void IDisposable.Dispose()
        {
            Dispose(true);
            GC.SuppressFinalize(this);
        }

        void Dispose(bool disposing)
        {
            if (disposing)
            {
                Log.InfoFormat("The mobile client is being disposed");
                updateProcessor.Dispose();
                eventProcessor.Dispose();
            }
        }

        /// <see cref="ILdCommonClient.Version"/>
        public Version Version
        {
            get
            {
                return MobileClientEnvironment.Instance.Version;
            }
        }

        /// <see cref="ILdMobileClient.RegisterFeatureFlagListener(string, IFeatureFlagListener)"/>
        public void RegisterFeatureFlagListener(string flagKey, IFeatureFlagListener listener)
        {
            flagListenerManager.RegisterListener(listener, flagKey);
        }

        /// <see cref="ILdMobileClient.UnregisterFeatureFlagListener(string, IFeatureFlagListener)"/>
        public void UnregisterFeatureFlagListener(string flagKey, IFeatureFlagListener listener)
        {
            flagListenerManager.UnregisterListener(listener, flagKey);
        }

        internal async Task EnterBackgroundAsync()
        {
            // if using Streaming, processor needs to be reset
            if (Config.IsStreamingEnabled)
            {
                ClearUpdateProcessor();
                Config.IsStreamingEnabled = false;
                await RestartUpdateProcessorAsync();
                persister.Save(Constants.BACKGROUNDED_WHILE_STREAMING, "true");
            }
            else
            {
                await PingPollingProcessorAsync();
            }
        }

        internal async Task EnterForegroundAsync()
        {
            ResetProcessorForForeground();
            await RestartUpdateProcessorAsync();
        }

        void ResetProcessorForForeground()
        {
            string didBackground = persister.GetValue(Constants.BACKGROUNDED_WHILE_STREAMING);
            if (didBackground.Equals("true"))
            {
                persister.Save(Constants.BACKGROUNDED_WHILE_STREAMING, "false");
                ClearUpdateProcessor();
                Config.IsStreamingEnabled = true;
            }
        }

        internal void BackgroundTick()
        {
            PingPollingProcessor();
        }

        internal async Task BackgroundTickAsync()
        {
            await PingPollingProcessorAsync();
        }

        void PingPollingProcessor()
        {
            var pollingProcessor = updateProcessor as MobilePollingProcessor;
            if (pollingProcessor != null)
            {
                var waitTask = pollingProcessor.PingAndWait();
                waitTask.Wait();
            }
        }

        async Task PingPollingProcessorAsync()
        {
            var pollingProcessor = updateProcessor as MobilePollingProcessor;
            if (pollingProcessor != null)
            {
                await pollingProcessor.PingAndWait();
            }
        }
    }
=======
            };
        }

        void IDisposable.Dispose()
        {
            Dispose(true);
            GC.SuppressFinalize(this);
        }

        void Dispose(bool disposing)
        {
            if (disposing)
            {
                Log.InfoFormat("The mobile client is being disposed");
                updateProcessor.Dispose();
                eventProcessor.Dispose();
            }
        }

        /// <see cref="ILdCommonClient.Version"/>
        public Version Version
        {
            get
            {
                return MobileClientEnvironment.Instance.Version;
            }
        }

        /// <see cref="ILdMobileClient.RegisterFeatureFlagListener(string, IFeatureFlagListener)"/>
        public void RegisterFeatureFlagListener(string flagKey, IFeatureFlagListener listener)
        {
            flagListenerManager.RegisterListener(listener, flagKey);
        }

        /// <see cref="ILdMobileClient.UnregisterFeatureFlagListener(string, IFeatureFlagListener)"/>
        public void UnregisterFeatureFlagListener(string flagKey, IFeatureFlagListener listener)
        {
            flagListenerManager.UnregisterListener(listener, flagKey);
        }

        internal async Task EnterBackgroundAsync()
        {
            // if using Streaming, processor needs to be reset
            if (Config.IsStreamingEnabled)
            {
                ClearUpdateProcessor();
                Config.IsStreamingEnabled = false;
                await RestartUpdateProcessorAsync();
                persister.Save(Constants.BACKGROUNDED_WHILE_STREAMING, "true");
            }
            else
            {
                await PingPollingProcessorAsync();
            }
        }

        internal async Task EnterForegroundAsync()
        {
            ResetProcessorForForeground();
            await RestartUpdateProcessorAsync();
        }

        void ResetProcessorForForeground()
        {
            string didBackground = persister.GetValue(Constants.BACKGROUNDED_WHILE_STREAMING);
            if (didBackground.Equals("true"))
            {
                persister.Save(Constants.BACKGROUNDED_WHILE_STREAMING, "false");
                ClearUpdateProcessor();
                Config.IsStreamingEnabled = true;
            }
        }

        internal void BackgroundTick()
        {
            PingPollingProcessor();
        }

        internal async Task BackgroundTickAsync()
        {
            await PingPollingProcessorAsync();
        }

        void PingPollingProcessor()
        {
            var pollingProcessor = updateProcessor as MobilePollingProcessor;
            if (pollingProcessor != null)
            {
                var waitTask = pollingProcessor.PingAndWait();
                waitTask.Wait();
            }
        }

        async Task PingPollingProcessorAsync()
        {
            var pollingProcessor = updateProcessor as MobilePollingProcessor;
            if (pollingProcessor != null)
            {
                await pollingProcessor.PingAndWait();
            }
        }

        private Exception UnwrapAggregateException(AggregateException e)
        {
            if (e.InnerExceptions.Count == 1)
            {
                return e.InnerExceptions[0];
            }
            return e;
        }
    }
>>>>>>> 4243a005
}<|MERGE_RESOLUTION|>--- conflicted
+++ resolved
@@ -1,1001 +1,621 @@
-﻿using System;
-using System.Collections.Generic;
-using System.Linq;
-using System.Threading;
-using System.Threading.Tasks;
-using Common.Logging;
-using LaunchDarkly.Client;
-using LaunchDarkly.Common;
-using Newtonsoft.Json.Linq;
-
-namespace LaunchDarkly.Xamarin
-{
-    /// <summary>
-    /// A client for the LaunchDarkly API. Client instances are thread-safe. Your application should instantiate
-    /// a single <c>LdClient</c> for the lifetime of their application.
-    /// </summary>
-    public sealed class LdClient : ILdMobileClient
-    {
-        private static readonly ILog Log = LogManager.GetLogger(typeof(LdClient));
-
-        /// <summary>
-        /// The singleton instance used by your application throughout its lifetime, can only be created once.
-        /// 
-        /// Use the designated static method <see cref="Init(Configuration, User)"/> 
-        /// to set this LdClient instance.
-        /// </summary>
-        /// <value>The LdClient instance.</value>
-        public static LdClient Instance { get; internal set; }
-
-        /// <summary>
-        /// The Configuration instance used to setup the LdClient.
-        /// </summary>
-        /// <value>The Configuration instance.</value>
-        public Configuration Config { get; private set; }
-
-        /// <summary>
-        /// The User for the LdClient operations.
-        /// </summary>
-        /// <value>The User.</value>
-        public User User { get; private set; }
-
-        object myLockObjForConnectionChange = new object();
-        object myLockObjForUserUpdate = new object();
-
-        IFlagCacheManager flagCacheManager;
-        IConnectionManager connectionManager;
-        IMobileUpdateProcessor updateProcessor;
-        IEventProcessor eventProcessor;
-        ISimplePersistance persister;
-        IDeviceInfo deviceInfo;
-        EventFactory eventFactory = EventFactory.Default;
-        IFeatureFlagListenerManager flagListenerManager;
-
-        SemaphoreSlim connectionLock;
-
-        // private constructor prevents initialization of this class
-        // without using WithConfigAnduser(config, user)
-        LdClient() { }
-
-        LdClient(Configuration configuration, User user)
-        {
-            if (configuration == null)
-            {
-                throw new ArgumentNullException("configuration");
-            }
-            if (user == null)
-            {
-                throw new ArgumentNullException("user");
-            }
-
-            Config = configuration;
-
-            connectionLock = new SemaphoreSlim(1, 1);
-
-            persister = Factory.CreatePersister(configuration);
-            deviceInfo = Factory.CreateDeviceInfo(configuration);
-            flagListenerManager = Factory.CreateFeatureFlagListenerManager(configuration);
-
-            // If you pass in a user with a null or blank key, one will be assigned to them.
-            if (String.IsNullOrEmpty(user.Key))
-            {
-                User = UserWithUniqueKey(user);
-            }
-            else
-            {
-                User = user;
-            }
-
-            flagCacheManager = Factory.CreateFlagCacheManager(configuration, persister, flagListenerManager, User);
-            connectionManager = Factory.CreateConnectionManager(configuration);
-            updateProcessor = Factory.CreateUpdateProcessor(configuration, User, flagCacheManager);
-            eventProcessor = Factory.CreateEventProcessor(configuration);
-
-            eventProcessor.SendEvent(eventFactory.NewIdentifyEvent(User));
-
-            SetupConnectionManager();
-        }
-
-        /// <summary>
-        /// Creates and returns new LdClient singleton instance, then starts the workflow for 
-        /// fetching feature flags.
-        /// 
-        /// This constructor will wait and block on the current thread until initialization and the
-        /// first response from the LaunchDarkly service is returned, up to the specified timeout.
-        /// If you would rather this happen in an async fashion you can use <see cref="InitAsync(string, User)"/>.
-        /// 
-        /// This is the creation point for LdClient, you must use this static method or the more specific
-        /// <see cref="Init(Configuration, User)"/> to instantiate the single instance of LdClient
-        /// for the lifetime of your application.
-        /// </summary>
-        /// <returns>The singleton LdClient instance.</returns>
-        /// <param name="mobileKey">The mobile key given to you by LaunchDarkly.</param>
-        /// <param name="user">The user needed for client operations. Must not be null.
-        /// If the user's Key is null, it will be assigned a key that uniquely identifies this device.</param>
-        /// <param name="maxWaitTime">The maximum length of time to wait for the client to initialize.
-        /// If this time elapses, the method will not throw an exception but will return the client in
-        /// an uninitialized state.</param>
-        public static LdClient Init(string mobileKey, User user, TimeSpan maxWaitTime)
-        {
-            var config = Configuration.Default(mobileKey);
-
-            return Init(config, user, maxWaitTime);
-        }
-
-        /// <summary>
-        /// Creates and returns new LdClient singleton instance, then starts the workflow for 
-        /// fetching feature flags. This constructor should be used if you do not want to wait 
-        /// for the client to finish initializing and receive the first response
-        /// from the LaunchDarkly service.
-        /// 
-        /// This is the creation point for LdClient, you must use this static method or the more specific
-        /// <see cref="Init(Configuration, User)"/> to instantiate the single instance of LdClient
-        /// for the lifetime of your application.
-        /// </summary>
-        /// <returns>The singleton LdClient instance.</returns>
-        /// <param name="mobileKey">The mobile key given to you by LaunchDarkly.</param>
-        /// <param name="user">The user needed for client operations. Must not be null.
-        /// If the user's Key is null, it will be assigned a key that uniquely identifies this device.</param>
-        public static async Task<LdClient> InitAsync(string mobileKey, User user)
-        {
-            var config = Configuration.Default(mobileKey);
-
-            return await InitAsync(config, user);
-        }
-
-        /// <summary>
-        /// Creates and returns new LdClient singleton instance, then starts the workflow for 
-        /// fetching Feature Flags.
-        /// 
-        /// This constructor will wait and block on the current thread until initialization and the
-        /// first response from the LaunchDarkly service is returned, up to the specified timeout.
-        /// If you would rather this happen in an async fashion you can use <see cref="InitAsync(Configuration, User)"/>.
-        /// 
-        /// This is the creation point for LdClient, you must use this static method or the more basic
-        /// <see cref="Init(string, User)"/> to instantiate the single instance of LdClient
-        /// for the lifetime of your application.
-        /// </summary>
-        /// <returns>The singleton LdClient instance.</returns>
-        /// <param name="config">The client configuration object</param>
-        /// <param name="user">The user needed for client operations. Must not be null.
-        /// If the user's Key is null, it will be assigned a key that uniquely identifies this device.</param>
-        /// <param name="maxWaitTime">The maximum length of time to wait for the client to initialize.
-        /// If this time elapses, the method will not throw an exception but will return the client in
-        /// an uninitialized state.</param>
-        public static LdClient Init(Configuration config, User user, TimeSpan maxWaitTime)
-        {
-            if (maxWaitTime.Ticks < 0 && maxWaitTime != Timeout.InfiniteTimeSpan)
-            {
-                throw new ArgumentOutOfRangeException(nameof(maxWaitTime));
-            }
-
-            CreateInstance(config, user);
-
-            if (Instance.Online)
-            {
-                if (!Instance.StartUpdateProcessor(maxWaitTime))
-                {
-                    Log.WarnFormat("Client did not successfully initialize within {0} milliseconds.",
-                        maxWaitTime.TotalMilliseconds);
-                }
-            }
-
-            return Instance;
-        }
-
-        /// <summary>
-        /// Creates and returns new LdClient singleton instance, then starts the workflow for 
-        /// fetching Feature Flags. This constructor should be used if you do not want to wait 
-        /// for the IUpdateProcessor instance to finish initializing and receive the first response
-        /// from the LaunchDarkly service.
-        /// 
-        /// This is the creation point for LdClient, you must use this static method or the more basic
-        /// <see cref="InitAsync(string, User)"/> to instantiate the single instance of LdClient
-        /// for the lifetime of your application.
-        /// </summary>
-        /// <returns>The singleton LdClient instance.</returns>
-        /// <param name="config">The client configuration object</param>
-        /// <param name="user">The user needed for client operations. Must not be null.
-        /// If the user's Key is null, it will be assigned a key that uniquely identifies this device.</param>
-        public static Task<LdClient> InitAsync(Configuration config, User user)
-        {
-            CreateInstance(config, user);
-
-            if (Instance.Online)
-            {
-                Task t = Instance.StartUpdateProcessorAsync();
-                return t.ContinueWith((result) => Instance);
-            }
-            else
-            {
-                return Task.FromResult(Instance);
-            }
-        }
-
-        static void CreateInstance(Configuration configuration, User user)
-        {
-            if (Instance != null)
-            {
-                throw new Exception("LdClient instance already exists.");
-<<<<<<< HEAD
-            }
-
-            Instance = new LdClient(configuration, user);
-            Log.InfoFormat("Initialized LaunchDarkly Client {0}",
-                           Instance.Version);
-        }
-
-        bool StartUpdateProcessor(TimeSpan maxWaitTime)
-        {
-            var initTask = updateProcessor.Start();
-            return initTask.Wait(maxWaitTime);
-        }
-
-        Task StartUpdateProcessorAsync()
-        {
-            return updateProcessor.Start();
-        }
-
-        void SetupConnectionManager()
-        {
-            if (connectionManager is MobileConnectionManager mobileConnectionManager)
-            {
-                mobileConnectionManager.ConnectionChanged += MobileConnectionManager_ConnectionChanged;
-                Log.InfoFormat("The mobile client connection changed online to {0}",
-                               connectionManager.IsConnected);
-            }
-            online = connectionManager.IsConnected;
-        }
-
-        bool online;
-        /// <see cref="ILdMobileClient.Online"/>
-        public bool Online
-        {
-            get => online;
-            set
-            {
-                var doNotAwaitResult = SetOnlineAsync(value);
-            }
-        }
-
-        public async Task SetOnlineAsync(bool value)
-        {
-            await connectionLock.WaitAsync();
-            online = value;
-            try
-            {
-                if (online)
-                {
-                    await RestartUpdateProcessorAsync();
-                }
-                else
-                {
-                    ClearUpdateProcessor();
-                }
-            }
-            finally
-            {
-                connectionLock.Release();
-            }
-
-            return;
-        }
-
-        void MobileConnectionManager_ConnectionChanged(bool isOnline)
-        {
-            Online = isOnline;
-        }
-
-        /// <see cref="ILdMobileClient.BoolVariation(string, bool)"/>
-        public bool BoolVariation(string key, bool defaultValue = false)
-        {
-            return VariationWithType(key, defaultValue, JTokenType.Boolean).Value<bool>();
-        }
-
-        /// <see cref="ILdMobileClient.StringVariation(string, string)"/>
-        public string StringVariation(string key, string defaultValue)
-        {
-            var value = VariationWithType(key, defaultValue, JTokenType.String);
-            if (value != null)
-            {
-                return value.Value<string>();
-            }
-
-            return null;
-        }
-
-        /// <see cref="ILdMobileClient.FloatVariation(string, float)"/>
-        public float FloatVariation(string key, float defaultValue = 0)
-        {
-            return VariationWithType(key, defaultValue, JTokenType.Float).Value<float>();
-        }
-
-        /// <see cref="ILdMobileClient.IntVariation(string, int)"/>
-        public int IntVariation(string key, int defaultValue = 0)
-        {
-            return VariationWithType(key, defaultValue, JTokenType.Integer).Value<int>();
-        }
-
-        /// <see cref="ILdMobileClient.JsonVariation(string, JToken)"/>
-        public JToken JsonVariation(string key, JToken defaultValue)
-        {
-            return VariationWithType(key, defaultValue, null);
-        }
-
-        JToken VariationWithType(string featureKey, JToken defaultValue, JTokenType? jtokenType)
-        {
-            var returnedFlagValue = Variation(featureKey, defaultValue);
-            if (returnedFlagValue != null && jtokenType != null && !returnedFlagValue.Type.Equals(jtokenType))
-            {
-                Log.ErrorFormat("Expected type: {0} but got {1} when evaluating FeatureFlag: {2}. Returning default",
-                                jtokenType,
-                                returnedFlagValue.Type,
-                                featureKey);
-                
-                return defaultValue;
-            }
-
-            return returnedFlagValue;
-        }
-
-        JToken Variation(string featureKey, JToken defaultValue)
-        {
-            FeatureFlagEvent featureFlagEvent = FeatureFlagEvent.Default(featureKey);
-            FeatureRequestEvent featureRequestEvent;
-
-            if (!Initialized())
-            {
-                Log.Warn("LaunchDarkly client has not yet been initialized. Returning default");
-                return defaultValue;
-            }
-            
-            var flag = flagCacheManager.FlagForUser(featureKey, User);
-            if (flag != null)
-            {
-                featureFlagEvent = new FeatureFlagEvent(featureKey, flag);
-                var value = flag.value;
-                if (value == null || value.Type == JTokenType.Null) {
-                    featureRequestEvent = eventFactory.NewDefaultFeatureRequestEvent(featureFlagEvent,
-                                                                                     User,
-                                                                                     defaultValue);
-                    value = defaultValue;
-                } else {
-                    featureRequestEvent = eventFactory.NewFeatureRequestEvent(featureFlagEvent,
-                                                                              User,
-                                                                              flag.variation,
-                                                                              flag.value,
-                                                                              defaultValue);
-                }
-                eventProcessor.SendEvent(featureRequestEvent);
-                return value;
-            }
-
-            Log.InfoFormat("Unknown feature flag {0}; returning default value",
-                        featureKey);
-            featureRequestEvent = eventFactory.NewUnknownFeatureRequestEvent(featureKey,
-                                                                             User,
-                                                                             defaultValue);
-            eventProcessor.SendEvent(featureRequestEvent);
-            return defaultValue;
-        }
-
-        /// <see cref="ILdMobileClient.AllFlags()"/>
-        public IDictionary<string, JToken> AllFlags()
-        {
-            if (IsOffline())
-            {
-                Log.Warn("AllFlags() was called when client is in offline mode. Returning null.");
-                return null;
-            }
-            if (!Initialized())
-            {
-                Log.Warn("AllFlags() was called before client has finished initializing. Returning null.");
-                return null;
-            }
-
-            return flagCacheManager.FlagsForUser(User)
-                                    .ToDictionary(p => p.Key, p => p.Value.value);
-        }
-
-        /// <see cref="ILdMobileClient.Track(string, JToken)"/>
-        public void Track(string eventName, JToken data)
-        {
-            eventProcessor.SendEvent(eventFactory.NewCustomEvent(eventName, User, data));
-        }
-
-        /// <see cref="ILdMobileClient.Track(string)"/>
-        public void Track(string eventName)
-        {
-            Track(eventName, null);
-        }
-
-        /// <see cref="ILdMobileClient.Initialized"/>
-        public bool Initialized()
-        {
-            //bool isInited = Instance != null;
-            //return isInited && Online;
-            // TODO: This method needs to be fixed to actually check whether the update processor has initialized.
-            // The previous logic (above) was meaningless because this method is not static, so by definition you
-            // do have a client instance if we've gotten here. But that doesn't mean it is initialized.
-            return Online;
-        }
-
-        /// <see cref="ILdCommonClient.IsOffline()"/>
-        public bool IsOffline()
-        {
-            return !online;
-        }
-
-        /// <see cref="ILdCommonClient.Flush()"/>
-        public void Flush()
-        {
-            eventProcessor.Flush();
-        }
-
-        /// <see cref="ILdMobileClient.Identify(User)"/>
-        public void Identify(User user)
-        {
-            IdentifyAsync(user).Wait();
-        }
-
-        /// <see cref="ILdMobileClient.IdentifyAsync(User)"/>
-        public async Task IdentifyAsync(User user)
-        {
-            if (user == null)
-            {
-                throw new ArgumentNullException("user");
-            }
-
-            User userWithKey = user;
-            if (String.IsNullOrEmpty(user.Key))
-            {
-                userWithKey = UserWithUniqueKey(user);
-            }
-
-            await connectionLock.WaitAsync();
-            try
-            {
-                User = userWithKey;
-                await RestartUpdateProcessorAsync();
-            }
-            finally
-            {
-                connectionLock.Release();
-            }
-
-            eventProcessor.SendEvent(eventFactory.NewIdentifyEvent(userWithKey));
-        }
-
-        async Task RestartUpdateProcessorAsync()
-        {
-            ClearAndSetUpdateProcessor();
-            await StartUpdateProcessorAsync();
-        }
-
-        void ClearAndSetUpdateProcessor()
-        {
-            ClearUpdateProcessor();
-            updateProcessor = Factory.CreateUpdateProcessor(Config, User, flagCacheManager);
-        }
-
-        void ClearUpdateProcessor()
-        {
-            if (updateProcessor != null)
-            {
-                updateProcessor.Dispose();
-                updateProcessor = new NullUpdateProcessor();
-            }
-        }
-
-        User UserWithUniqueKey(User user)
-        {
-            string uniqueId = deviceInfo.UniqueDeviceId();
-=======
-            }
-
-            Instance = new LdClient(configuration, user);
-            Log.InfoFormat("Initialized LaunchDarkly Client {0}",
-                           Instance.Version);
-        }
-
-        bool StartUpdateProcessor(TimeSpan maxWaitTime)
-        {
-            var initTask = updateProcessor.Start();
-            try
-            {
-                return initTask.Wait(maxWaitTime);
-            }
-            catch (AggregateException e)
-            {
-                throw UnwrapAggregateException(e);
-            }
-        }
-
-        Task StartUpdateProcessorAsync()
-        {
-            return updateProcessor.Start();
-        }
-
-        void SetupConnectionManager()
-        {
-            if (connectionManager is MobileConnectionManager mobileConnectionManager)
-            {
-                mobileConnectionManager.ConnectionChanged += MobileConnectionManager_ConnectionChanged;
-                Log.InfoFormat("The mobile client connection changed online to {0}",
-                               connectionManager.IsConnected);
-            }
-            online = connectionManager.IsConnected;
-        }
-
-        bool online;
-        /// <see cref="ILdMobileClient.Online"/>
-        public bool Online
-        {
-            get => online;
-            set
-            {
-                var doNotAwaitResult = SetOnlineAsync(value);
-            }
-        }
-
-        public async Task SetOnlineAsync(bool value)
-        {
-            await connectionLock.WaitAsync();
-            online = value;
-            try
-            {
-                if (online)
-                {
-                    await RestartUpdateProcessorAsync();
-                }
-                else
-                {
-                    ClearUpdateProcessor();
-                }
-            }
-            finally
-            {
-                connectionLock.Release();
-            }
-
-            return;
-        }
-
-        void MobileConnectionManager_ConnectionChanged(bool isOnline)
-        {
-            Online = isOnline;
-        }
-
-        /// <see cref="ILdMobileClient.BoolVariation(string, bool)"/>
-        public bool BoolVariation(string key, bool defaultValue = false)
-        {
-            return VariationWithType(key, defaultValue, JTokenType.Boolean).Value<bool>();
-        }
-
-        /// <see cref="ILdMobileClient.StringVariation(string, string)"/>
-        public string StringVariation(string key, string defaultValue)
-        {
-            var value = VariationWithType(key, defaultValue, JTokenType.String);
-            if (value != null)
-            {
-                return value.Value<string>();
-            }
-
-            return null;
-        }
-
-        /// <see cref="ILdMobileClient.FloatVariation(string, float)"/>
-        public float FloatVariation(string key, float defaultValue = 0)
-        {
-            return VariationWithType(key, defaultValue, JTokenType.Float).Value<float>();
-        }
-
-        /// <see cref="ILdMobileClient.IntVariation(string, int)"/>
-        public int IntVariation(string key, int defaultValue = 0)
-        {
-            return VariationWithType(key, defaultValue, JTokenType.Integer).Value<int>();
-        }
-
-        /// <see cref="ILdMobileClient.JsonVariation(string, JToken)"/>
-        public JToken JsonVariation(string key, JToken defaultValue)
-        {
-            return VariationWithType(key, defaultValue, null);
-        }
-
-        JToken VariationWithType(string featureKey, JToken defaultValue, JTokenType? jtokenType)
-        {
-            var returnedFlagValue = Variation(featureKey, defaultValue);
-            if (returnedFlagValue != null && jtokenType != null && !returnedFlagValue.Type.Equals(jtokenType))
-            {
-                Log.ErrorFormat("Expected type: {0} but got {1} when evaluating FeatureFlag: {2}. Returning default",
-                                jtokenType,
-                                returnedFlagValue.Type,
-                                featureKey);
-                
-                return defaultValue;
-            }
-
-            return returnedFlagValue;
-        }
-
-        JToken Variation(string featureKey, JToken defaultValue)
-        {
-            FeatureFlagEvent featureFlagEvent = FeatureFlagEvent.Default(featureKey);
-            FeatureRequestEvent featureRequestEvent;
-
-            if (!Initialized())
-            {
-                Log.Warn("LaunchDarkly client has not yet been initialized. Returning default");
-                return defaultValue;
-            }
-            
-            var flag = flagCacheManager.FlagForUser(featureKey, User);
-            if (flag != null)
-            {
-                featureFlagEvent = new FeatureFlagEvent(featureKey, flag);
-                var value = flag.value;
-                if (value == null || value.Type == JTokenType.Null) {
-                    featureRequestEvent = eventFactory.NewDefaultFeatureRequestEvent(featureFlagEvent,
-                                                                                     User,
-                                                                                     defaultValue);
-                    value = defaultValue;
-                } else {
-                    featureRequestEvent = eventFactory.NewFeatureRequestEvent(featureFlagEvent,
-                                                                              User,
-                                                                              flag.variation,
-                                                                              flag.value,
-                                                                              defaultValue);
-                }
-                eventProcessor.SendEvent(featureRequestEvent);
-                return value;
-            }
-
-            Log.InfoFormat("Unknown feature flag {0}; returning default value",
-                        featureKey);
-            featureRequestEvent = eventFactory.NewUnknownFeatureRequestEvent(featureKey,
-                                                                             User,
-                                                                             defaultValue);
-            eventProcessor.SendEvent(featureRequestEvent);
-            return defaultValue;
-        }
-
-        /// <see cref="ILdMobileClient.AllFlags()"/>
-        public IDictionary<string, JToken> AllFlags()
-        {
-            if (IsOffline())
-            {
-                Log.Warn("AllFlags() was called when client is in offline mode. Returning null.");
-                return null;
-            }
-            if (!Initialized())
-            {
-                Log.Warn("AllFlags() was called before client has finished initializing. Returning null.");
-                return null;
-            }
-
-            return flagCacheManager.FlagsForUser(User)
-                                    .ToDictionary(p => p.Key, p => p.Value.value);
-        }
-
-        /// <see cref="ILdMobileClient.Track(string, JToken)"/>
-        public void Track(string eventName, JToken data)
-        {
-            eventProcessor.SendEvent(eventFactory.NewCustomEvent(eventName, User, data));
-        }
-
-        /// <see cref="ILdMobileClient.Track(string)"/>
-        public void Track(string eventName)
-        {
-            Track(eventName, null);
-        }
-
-        /// <see cref="ILdMobileClient.Initialized"/>
-        public bool Initialized()
-        {
-            //bool isInited = Instance != null;
-            //return isInited && Online;
-            // TODO: This method needs to be fixed to actually check whether the update processor has initialized.
-            // The previous logic (above) was meaningless because this method is not static, so by definition you
-            // do have a client instance if we've gotten here. But that doesn't mean it is initialized.
-            return Online;
-        }
-
-        /// <see cref="ILdCommonClient.IsOffline()"/>
-        public bool IsOffline()
-        {
-            return !online;
-        }
-
-        /// <see cref="ILdCommonClient.Flush()"/>
-        public void Flush()
-        {
-            eventProcessor.Flush();
-        }
-
-        /// <see cref="ILdMobileClient.Identify(User)"/>
-        public void Identify(User user)
-        {
-            try
-            {
-                IdentifyAsync(user).Wait();
-            }
-            catch (AggregateException e)
-            {
-                throw UnwrapAggregateException(e);
-            }
-        }
-
-        /// <see cref="ILdMobileClient.IdentifyAsync(User)"/>
-        public async Task IdentifyAsync(User user)
-        {
-            if (user == null)
-            {
-                throw new ArgumentNullException("user");
-            }
-
-            User userWithKey = user;
-            if (String.IsNullOrEmpty(user.Key))
-            {
-                userWithKey = UserWithUniqueKey(user);
-            }
-
-            await connectionLock.WaitAsync();
-            try
-            {
-                User = userWithKey;
-                await RestartUpdateProcessorAsync();
-            }
-            finally
-            {
-                connectionLock.Release();
-            }
-
-            eventProcessor.SendEvent(eventFactory.NewIdentifyEvent(userWithKey));
-        }
-
-        async Task RestartUpdateProcessorAsync()
-        {
-            ClearAndSetUpdateProcessor();
-            await StartUpdateProcessorAsync();
-        }
-
-        void ClearAndSetUpdateProcessor()
-        {
-            ClearUpdateProcessor();
-            updateProcessor = Factory.CreateUpdateProcessor(Config, User, flagCacheManager);
-        }
-
-        void ClearUpdateProcessor()
-        {
-            if (updateProcessor != null)
-            {
-                updateProcessor.Dispose();
-                updateProcessor = new NullUpdateProcessor();
-            }
-        }
-
-        User UserWithUniqueKey(User user)
-        {
-            string uniqueId = deviceInfo.UniqueDeviceId();
->>>>>>> 4243a005
-            return new User(user)
-            {
-                Key = uniqueId,
-                Anonymous = true
-<<<<<<< HEAD
-            };
-        }
-
-        void IDisposable.Dispose()
-        {
-            Dispose(true);
-            GC.SuppressFinalize(this);
-        }
-
-        void Dispose(bool disposing)
-        {
-            if (disposing)
-            {
-                Log.InfoFormat("The mobile client is being disposed");
-                updateProcessor.Dispose();
-                eventProcessor.Dispose();
-            }
-        }
-
-        /// <see cref="ILdCommonClient.Version"/>
-        public Version Version
-        {
-            get
-            {
-                return MobileClientEnvironment.Instance.Version;
-            }
-        }
-
-        /// <see cref="ILdMobileClient.RegisterFeatureFlagListener(string, IFeatureFlagListener)"/>
-        public void RegisterFeatureFlagListener(string flagKey, IFeatureFlagListener listener)
-        {
-            flagListenerManager.RegisterListener(listener, flagKey);
-        }
-
-        /// <see cref="ILdMobileClient.UnregisterFeatureFlagListener(string, IFeatureFlagListener)"/>
-        public void UnregisterFeatureFlagListener(string flagKey, IFeatureFlagListener listener)
-        {
-            flagListenerManager.UnregisterListener(listener, flagKey);
-        }
-
-        internal async Task EnterBackgroundAsync()
-        {
-            // if using Streaming, processor needs to be reset
-            if (Config.IsStreamingEnabled)
-            {
-                ClearUpdateProcessor();
-                Config.IsStreamingEnabled = false;
-                await RestartUpdateProcessorAsync();
-                persister.Save(Constants.BACKGROUNDED_WHILE_STREAMING, "true");
-            }
-            else
-            {
-                await PingPollingProcessorAsync();
-            }
-        }
-
-        internal async Task EnterForegroundAsync()
-        {
-            ResetProcessorForForeground();
-            await RestartUpdateProcessorAsync();
-        }
-
-        void ResetProcessorForForeground()
-        {
-            string didBackground = persister.GetValue(Constants.BACKGROUNDED_WHILE_STREAMING);
-            if (didBackground.Equals("true"))
-            {
-                persister.Save(Constants.BACKGROUNDED_WHILE_STREAMING, "false");
-                ClearUpdateProcessor();
-                Config.IsStreamingEnabled = true;
-            }
-        }
-
-        internal void BackgroundTick()
-        {
-            PingPollingProcessor();
-        }
-
-        internal async Task BackgroundTickAsync()
-        {
-            await PingPollingProcessorAsync();
-        }
-
-        void PingPollingProcessor()
-        {
-            var pollingProcessor = updateProcessor as MobilePollingProcessor;
-            if (pollingProcessor != null)
-            {
-                var waitTask = pollingProcessor.PingAndWait();
-                waitTask.Wait();
-            }
-        }
-
-        async Task PingPollingProcessorAsync()
-        {
-            var pollingProcessor = updateProcessor as MobilePollingProcessor;
-            if (pollingProcessor != null)
-            {
-                await pollingProcessor.PingAndWait();
-            }
-        }
-    }
-=======
-            };
-        }
-
-        void IDisposable.Dispose()
-        {
-            Dispose(true);
-            GC.SuppressFinalize(this);
-        }
-
-        void Dispose(bool disposing)
-        {
-            if (disposing)
-            {
-                Log.InfoFormat("The mobile client is being disposed");
-                updateProcessor.Dispose();
-                eventProcessor.Dispose();
-            }
-        }
-
-        /// <see cref="ILdCommonClient.Version"/>
-        public Version Version
-        {
-            get
-            {
-                return MobileClientEnvironment.Instance.Version;
-            }
-        }
-
-        /// <see cref="ILdMobileClient.RegisterFeatureFlagListener(string, IFeatureFlagListener)"/>
-        public void RegisterFeatureFlagListener(string flagKey, IFeatureFlagListener listener)
-        {
-            flagListenerManager.RegisterListener(listener, flagKey);
-        }
-
-        /// <see cref="ILdMobileClient.UnregisterFeatureFlagListener(string, IFeatureFlagListener)"/>
-        public void UnregisterFeatureFlagListener(string flagKey, IFeatureFlagListener listener)
-        {
-            flagListenerManager.UnregisterListener(listener, flagKey);
-        }
-
-        internal async Task EnterBackgroundAsync()
-        {
-            // if using Streaming, processor needs to be reset
-            if (Config.IsStreamingEnabled)
-            {
-                ClearUpdateProcessor();
-                Config.IsStreamingEnabled = false;
-                await RestartUpdateProcessorAsync();
-                persister.Save(Constants.BACKGROUNDED_WHILE_STREAMING, "true");
-            }
-            else
-            {
-                await PingPollingProcessorAsync();
-            }
-        }
-
-        internal async Task EnterForegroundAsync()
-        {
-            ResetProcessorForForeground();
-            await RestartUpdateProcessorAsync();
-        }
-
-        void ResetProcessorForForeground()
-        {
-            string didBackground = persister.GetValue(Constants.BACKGROUNDED_WHILE_STREAMING);
-            if (didBackground.Equals("true"))
-            {
-                persister.Save(Constants.BACKGROUNDED_WHILE_STREAMING, "false");
-                ClearUpdateProcessor();
-                Config.IsStreamingEnabled = true;
-            }
-        }
-
-        internal void BackgroundTick()
-        {
-            PingPollingProcessor();
-        }
-
-        internal async Task BackgroundTickAsync()
-        {
-            await PingPollingProcessorAsync();
-        }
-
-        void PingPollingProcessor()
-        {
-            var pollingProcessor = updateProcessor as MobilePollingProcessor;
-            if (pollingProcessor != null)
-            {
-                var waitTask = pollingProcessor.PingAndWait();
-                waitTask.Wait();
-            }
-        }
-
-        async Task PingPollingProcessorAsync()
-        {
-            var pollingProcessor = updateProcessor as MobilePollingProcessor;
-            if (pollingProcessor != null)
-            {
-                await pollingProcessor.PingAndWait();
-            }
-        }
-
-        private Exception UnwrapAggregateException(AggregateException e)
-        {
-            if (e.InnerExceptions.Count == 1)
-            {
-                return e.InnerExceptions[0];
-            }
-            return e;
-        }
-    }
->>>>>>> 4243a005
+﻿using System;
+using System.Collections.Generic;
+using System.Linq;
+using System.Threading;
+using System.Threading.Tasks;
+using Common.Logging;
+using LaunchDarkly.Client;
+using LaunchDarkly.Common;
+using Newtonsoft.Json.Linq;
+
+namespace LaunchDarkly.Xamarin
+{
+    /// <summary>
+    /// A client for the LaunchDarkly API. Client instances are thread-safe. Your application should instantiate
+    /// a single <c>LdClient</c> for the lifetime of their application.
+    /// </summary>
+    public sealed class LdClient : ILdMobileClient
+    {
+        private static readonly ILog Log = LogManager.GetLogger(typeof(LdClient));
+
+        /// <summary>
+        /// The singleton instance used by your application throughout its lifetime, can only be created once.
+        /// 
+        /// Use the designated static method <see cref="Init(Configuration, User)"/> 
+        /// to set this LdClient instance.
+        /// </summary>
+        /// <value>The LdClient instance.</value>
+        public static LdClient Instance { get; internal set; }
+
+        /// <summary>
+        /// The Configuration instance used to setup the LdClient.
+        /// </summary>
+        /// <value>The Configuration instance.</value>
+        public Configuration Config { get; private set; }
+
+        /// <summary>
+        /// The User for the LdClient operations.
+        /// </summary>
+        /// <value>The User.</value>
+        public User User { get; private set; }
+
+        object myLockObjForConnectionChange = new object();
+        object myLockObjForUserUpdate = new object();
+
+        IFlagCacheManager flagCacheManager;
+        IConnectionManager connectionManager;
+        IMobileUpdateProcessor updateProcessor;
+        IEventProcessor eventProcessor;
+        ISimplePersistance persister;
+        IDeviceInfo deviceInfo;
+        EventFactory eventFactory = EventFactory.Default;
+        IFeatureFlagListenerManager flagListenerManager;
+
+        SemaphoreSlim connectionLock;
+
+        // private constructor prevents initialization of this class
+        // without using WithConfigAnduser(config, user)
+        LdClient() { }
+
+        LdClient(Configuration configuration, User user)
+        {
+            if (configuration == null)
+            {
+                throw new ArgumentNullException("configuration");
+            }
+            if (user == null)
+            {
+                throw new ArgumentNullException("user");
+            }
+
+            Config = configuration;
+
+            connectionLock = new SemaphoreSlim(1, 1);
+
+            persister = Factory.CreatePersister(configuration);
+            deviceInfo = Factory.CreateDeviceInfo(configuration);
+            flagListenerManager = Factory.CreateFeatureFlagListenerManager(configuration);
+
+            // If you pass in a user with a null or blank key, one will be assigned to them.
+            if (String.IsNullOrEmpty(user.Key))
+            {
+                User = UserWithUniqueKey(user);
+            }
+            else
+            {
+                User = user;
+            }
+
+            flagCacheManager = Factory.CreateFlagCacheManager(configuration, persister, flagListenerManager, User);
+            connectionManager = Factory.CreateConnectionManager(configuration);
+            updateProcessor = Factory.CreateUpdateProcessor(configuration, User, flagCacheManager);
+            eventProcessor = Factory.CreateEventProcessor(configuration);
+
+            eventProcessor.SendEvent(eventFactory.NewIdentifyEvent(User));
+
+            SetupConnectionManager();
+        }
+
+        /// <summary>
+        /// Creates and returns new LdClient singleton instance, then starts the workflow for 
+        /// fetching feature flags.
+        /// 
+        /// This constructor will wait and block on the current thread until initialization and the
+        /// first response from the LaunchDarkly service is returned, up to the specified timeout.
+        /// If you would rather this happen in an async fashion you can use <see cref="InitAsync(string, User)"/>.
+        /// 
+        /// This is the creation point for LdClient, you must use this static method or the more specific
+        /// <see cref="Init(Configuration, User)"/> to instantiate the single instance of LdClient
+        /// for the lifetime of your application.
+        /// </summary>
+        /// <returns>The singleton LdClient instance.</returns>
+        /// <param name="mobileKey">The mobile key given to you by LaunchDarkly.</param>
+        /// <param name="user">The user needed for client operations. Must not be null.
+        /// If the user's Key is null, it will be assigned a key that uniquely identifies this device.</param>
+        /// <param name="maxWaitTime">The maximum length of time to wait for the client to initialize.
+        /// If this time elapses, the method will not throw an exception but will return the client in
+        /// an uninitialized state.</param>
+        public static LdClient Init(string mobileKey, User user, TimeSpan maxWaitTime)
+        {
+            var config = Configuration.Default(mobileKey);
+
+            return Init(config, user, maxWaitTime);
+        }
+
+        /// <summary>
+        /// Creates and returns new LdClient singleton instance, then starts the workflow for 
+        /// fetching feature flags. This constructor should be used if you do not want to wait 
+        /// for the client to finish initializing and receive the first response
+        /// from the LaunchDarkly service.
+        /// 
+        /// This is the creation point for LdClient, you must use this static method or the more specific
+        /// <see cref="Init(Configuration, User)"/> to instantiate the single instance of LdClient
+        /// for the lifetime of your application.
+        /// </summary>
+        /// <returns>The singleton LdClient instance.</returns>
+        /// <param name="mobileKey">The mobile key given to you by LaunchDarkly.</param>
+        /// <param name="user">The user needed for client operations. Must not be null.
+        /// If the user's Key is null, it will be assigned a key that uniquely identifies this device.</param>
+        public static async Task<LdClient> InitAsync(string mobileKey, User user)
+        {
+            var config = Configuration.Default(mobileKey);
+
+            return await InitAsync(config, user);
+        }
+
+        /// <summary>
+        /// Creates and returns new LdClient singleton instance, then starts the workflow for 
+        /// fetching Feature Flags.
+        /// 
+        /// This constructor will wait and block on the current thread until initialization and the
+        /// first response from the LaunchDarkly service is returned, up to the specified timeout.
+        /// If you would rather this happen in an async fashion you can use <see cref="InitAsync(Configuration, User)"/>.
+        /// 
+        /// This is the creation point for LdClient, you must use this static method or the more basic
+        /// <see cref="Init(string, User)"/> to instantiate the single instance of LdClient
+        /// for the lifetime of your application.
+        /// </summary>
+        /// <returns>The singleton LdClient instance.</returns>
+        /// <param name="config">The client configuration object</param>
+        /// <param name="user">The user needed for client operations. Must not be null.
+        /// If the user's Key is null, it will be assigned a key that uniquely identifies this device.</param>
+        /// <param name="maxWaitTime">The maximum length of time to wait for the client to initialize.
+        /// If this time elapses, the method will not throw an exception but will return the client in
+        /// an uninitialized state.</param>
+        public static LdClient Init(Configuration config, User user, TimeSpan maxWaitTime)
+        {
+            if (maxWaitTime.Ticks < 0 && maxWaitTime != Timeout.InfiniteTimeSpan)
+            {
+                throw new ArgumentOutOfRangeException(nameof(maxWaitTime));
+            }
+
+            CreateInstance(config, user);
+
+            if (Instance.Online)
+            {
+                if (!Instance.StartUpdateProcessor(maxWaitTime))
+                {
+                    Log.WarnFormat("Client did not successfully initialize within {0} milliseconds.",
+                        maxWaitTime.TotalMilliseconds);
+                }
+            }
+
+            return Instance;
+        }
+
+        /// <summary>
+        /// Creates and returns new LdClient singleton instance, then starts the workflow for 
+        /// fetching Feature Flags. This constructor should be used if you do not want to wait 
+        /// for the IUpdateProcessor instance to finish initializing and receive the first response
+        /// from the LaunchDarkly service.
+        /// 
+        /// This is the creation point for LdClient, you must use this static method or the more basic
+        /// <see cref="InitAsync(string, User)"/> to instantiate the single instance of LdClient
+        /// for the lifetime of your application.
+        /// </summary>
+        /// <returns>The singleton LdClient instance.</returns>
+        /// <param name="config">The client configuration object</param>
+        /// <param name="user">The user needed for client operations. Must not be null.
+        /// If the user's Key is null, it will be assigned a key that uniquely identifies this device.</param>
+        public static Task<LdClient> InitAsync(Configuration config, User user)
+        {
+            CreateInstance(config, user);
+
+            if (Instance.Online)
+            {
+                Task t = Instance.StartUpdateProcessorAsync();
+                return t.ContinueWith((result) => Instance);
+            }
+            else
+            {
+                return Task.FromResult(Instance);
+            }
+        }
+
+        static void CreateInstance(Configuration configuration, User user)
+        {
+            if (Instance != null)
+            {
+                throw new Exception("LdClient instance already exists.");
+            }
+
+            Instance = new LdClient(configuration, user);
+            Log.InfoFormat("Initialized LaunchDarkly Client {0}",
+                           Instance.Version);
+        }
+
+        bool StartUpdateProcessor(TimeSpan maxWaitTime)
+        {
+            var initTask = updateProcessor.Start();
+            try
+            {
+                return initTask.Wait(maxWaitTime);
+            }
+            catch (AggregateException e)
+            {
+                throw UnwrapAggregateException(e);
+            }
+        }
+
+        Task StartUpdateProcessorAsync()
+        {
+            return updateProcessor.Start();
+        }
+
+        void SetupConnectionManager()
+        {
+            if (connectionManager is MobileConnectionManager mobileConnectionManager)
+            {
+                mobileConnectionManager.ConnectionChanged += MobileConnectionManager_ConnectionChanged;
+                Log.InfoFormat("The mobile client connection changed online to {0}",
+                               connectionManager.IsConnected);
+            }
+            online = connectionManager.IsConnected;
+        }
+
+        bool online;
+        /// <see cref="ILdMobileClient.Online"/>
+        public bool Online
+        {
+            get => online;
+            set
+            {
+                var doNotAwaitResult = SetOnlineAsync(value);
+            }
+        }
+
+        public async Task SetOnlineAsync(bool value)
+        {
+            await connectionLock.WaitAsync();
+            online = value;
+            try
+            {
+                if (online)
+                {
+                    await RestartUpdateProcessorAsync();
+                }
+                else
+                {
+                    ClearUpdateProcessor();
+                }
+            }
+            finally
+            {
+                connectionLock.Release();
+            }
+
+            return;
+        }
+
+        void MobileConnectionManager_ConnectionChanged(bool isOnline)
+        {
+            Online = isOnline;
+        }
+
+        /// <see cref="ILdMobileClient.BoolVariation(string, bool)"/>
+        public bool BoolVariation(string key, bool defaultValue = false)
+        {
+            return VariationWithType(key, defaultValue, JTokenType.Boolean).Value<bool>();
+        }
+
+        /// <see cref="ILdMobileClient.StringVariation(string, string)"/>
+        public string StringVariation(string key, string defaultValue)
+        {
+            var value = VariationWithType(key, defaultValue, JTokenType.String);
+            if (value != null)
+            {
+                return value.Value<string>();
+            }
+
+            return null;
+        }
+
+        /// <see cref="ILdMobileClient.FloatVariation(string, float)"/>
+        public float FloatVariation(string key, float defaultValue = 0)
+        {
+            return VariationWithType(key, defaultValue, JTokenType.Float).Value<float>();
+        }
+
+        /// <see cref="ILdMobileClient.IntVariation(string, int)"/>
+        public int IntVariation(string key, int defaultValue = 0)
+        {
+            return VariationWithType(key, defaultValue, JTokenType.Integer).Value<int>();
+        }
+
+        /// <see cref="ILdMobileClient.JsonVariation(string, JToken)"/>
+        public JToken JsonVariation(string key, JToken defaultValue)
+        {
+            return VariationWithType(key, defaultValue, null);
+        }
+
+        JToken VariationWithType(string featureKey, JToken defaultValue, JTokenType? jtokenType)
+        {
+            var returnedFlagValue = Variation(featureKey, defaultValue);
+            if (returnedFlagValue != null && jtokenType != null && !returnedFlagValue.Type.Equals(jtokenType))
+            {
+                Log.ErrorFormat("Expected type: {0} but got {1} when evaluating FeatureFlag: {2}. Returning default",
+                                jtokenType,
+                                returnedFlagValue.Type,
+                                featureKey);
+                
+                return defaultValue;
+            }
+
+            return returnedFlagValue;
+        }
+
+        JToken Variation(string featureKey, JToken defaultValue)
+        {
+            FeatureFlagEvent featureFlagEvent = FeatureFlagEvent.Default(featureKey);
+            FeatureRequestEvent featureRequestEvent;
+
+            if (!Initialized())
+            {
+                Log.Warn("LaunchDarkly client has not yet been initialized. Returning default");
+                return defaultValue;
+            }
+            
+            var flag = flagCacheManager.FlagForUser(featureKey, User);
+            if (flag != null)
+            {
+                featureFlagEvent = new FeatureFlagEvent(featureKey, flag);
+                var value = flag.value;
+                if (value == null || value.Type == JTokenType.Null) {
+                    featureRequestEvent = eventFactory.NewDefaultFeatureRequestEvent(featureFlagEvent,
+                                                                                     User,
+                                                                                     defaultValue);
+                    value = defaultValue;
+                } else {
+                    featureRequestEvent = eventFactory.NewFeatureRequestEvent(featureFlagEvent,
+                                                                              User,
+                                                                              flag.variation,
+                                                                              flag.value,
+                                                                              defaultValue);
+                }
+                eventProcessor.SendEvent(featureRequestEvent);
+                return value;
+            }
+
+            Log.InfoFormat("Unknown feature flag {0}; returning default value",
+                        featureKey);
+            featureRequestEvent = eventFactory.NewUnknownFeatureRequestEvent(featureKey,
+                                                                             User,
+                                                                             defaultValue);
+            eventProcessor.SendEvent(featureRequestEvent);
+            return defaultValue;
+        }
+
+        /// <see cref="ILdMobileClient.AllFlags()"/>
+        public IDictionary<string, JToken> AllFlags()
+        {
+            if (IsOffline())
+            {
+                Log.Warn("AllFlags() was called when client is in offline mode. Returning null.");
+                return null;
+            }
+            if (!Initialized())
+            {
+                Log.Warn("AllFlags() was called before client has finished initializing. Returning null.");
+                return null;
+            }
+
+            return flagCacheManager.FlagsForUser(User)
+                                    .ToDictionary(p => p.Key, p => p.Value.value);
+        }
+
+        /// <see cref="ILdMobileClient.Track(string, JToken)"/>
+        public void Track(string eventName, JToken data)
+        {
+            eventProcessor.SendEvent(eventFactory.NewCustomEvent(eventName, User, data));
+        }
+
+        /// <see cref="ILdMobileClient.Track(string)"/>
+        public void Track(string eventName)
+        {
+            Track(eventName, null);
+        }
+
+        /// <see cref="ILdMobileClient.Initialized"/>
+        public bool Initialized()
+        {
+            //bool isInited = Instance != null;
+            //return isInited && Online;
+            // TODO: This method needs to be fixed to actually check whether the update processor has initialized.
+            // The previous logic (above) was meaningless because this method is not static, so by definition you
+            // do have a client instance if we've gotten here. But that doesn't mean it is initialized.
+            return Online;
+        }
+
+        /// <see cref="ILdCommonClient.IsOffline()"/>
+        public bool IsOffline()
+        {
+            return !online;
+        }
+
+        /// <see cref="ILdCommonClient.Flush()"/>
+        public void Flush()
+        {
+            eventProcessor.Flush();
+        }
+
+        /// <see cref="ILdMobileClient.Identify(User)"/>
+        public void Identify(User user)
+        {
+            try
+            {
+                IdentifyAsync(user).Wait();
+            }
+            catch (AggregateException e)
+            {
+                throw UnwrapAggregateException(e);
+            }
+        }
+
+        /// <see cref="ILdMobileClient.IdentifyAsync(User)"/>
+        public async Task IdentifyAsync(User user)
+        {
+            if (user == null)
+            {
+                throw new ArgumentNullException("user");
+            }
+
+            User userWithKey = user;
+            if (String.IsNullOrEmpty(user.Key))
+            {
+                userWithKey = UserWithUniqueKey(user);
+            }
+
+            await connectionLock.WaitAsync();
+            try
+            {
+                User = userWithKey;
+                await RestartUpdateProcessorAsync();
+            }
+            finally
+            {
+                connectionLock.Release();
+            }
+
+            eventProcessor.SendEvent(eventFactory.NewIdentifyEvent(userWithKey));
+        }
+
+        async Task RestartUpdateProcessorAsync()
+        {
+            ClearAndSetUpdateProcessor();
+            await StartUpdateProcessorAsync();
+        }
+
+        void ClearAndSetUpdateProcessor()
+        {
+            ClearUpdateProcessor();
+            updateProcessor = Factory.CreateUpdateProcessor(Config, User, flagCacheManager);
+        }
+
+        void ClearUpdateProcessor()
+        {
+            if (updateProcessor != null)
+            {
+                updateProcessor.Dispose();
+                updateProcessor = new NullUpdateProcessor();
+            }
+        }
+
+        User UserWithUniqueKey(User user)
+        {
+            string uniqueId = deviceInfo.UniqueDeviceId();
+            return new User(user)
+            {
+                Key = uniqueId,
+                Anonymous = true
+            };
+        }
+
+        void IDisposable.Dispose()
+        {
+            Dispose(true);
+            GC.SuppressFinalize(this);
+        }
+
+        void Dispose(bool disposing)
+        {
+            if (disposing)
+            {
+                Log.InfoFormat("The mobile client is being disposed");
+                updateProcessor.Dispose();
+                eventProcessor.Dispose();
+            }
+        }
+
+        /// <see cref="ILdCommonClient.Version"/>
+        public Version Version
+        {
+            get
+            {
+                return MobileClientEnvironment.Instance.Version;
+            }
+        }
+
+        /// <see cref="ILdMobileClient.RegisterFeatureFlagListener(string, IFeatureFlagListener)"/>
+        public void RegisterFeatureFlagListener(string flagKey, IFeatureFlagListener listener)
+        {
+            flagListenerManager.RegisterListener(listener, flagKey);
+        }
+
+        /// <see cref="ILdMobileClient.UnregisterFeatureFlagListener(string, IFeatureFlagListener)"/>
+        public void UnregisterFeatureFlagListener(string flagKey, IFeatureFlagListener listener)
+        {
+            flagListenerManager.UnregisterListener(listener, flagKey);
+        }
+
+        internal async Task EnterBackgroundAsync()
+        {
+            // if using Streaming, processor needs to be reset
+            if (Config.IsStreamingEnabled)
+            {
+                ClearUpdateProcessor();
+                Config.IsStreamingEnabled = false;
+                await RestartUpdateProcessorAsync();
+                persister.Save(Constants.BACKGROUNDED_WHILE_STREAMING, "true");
+            }
+            else
+            {
+                await PingPollingProcessorAsync();
+            }
+        }
+
+        internal async Task EnterForegroundAsync()
+        {
+            ResetProcessorForForeground();
+            await RestartUpdateProcessorAsync();
+        }
+
+        void ResetProcessorForForeground()
+        {
+            string didBackground = persister.GetValue(Constants.BACKGROUNDED_WHILE_STREAMING);
+            if (didBackground.Equals("true"))
+            {
+                persister.Save(Constants.BACKGROUNDED_WHILE_STREAMING, "false");
+                ClearUpdateProcessor();
+                Config.IsStreamingEnabled = true;
+            }
+        }
+
+        internal void BackgroundTick()
+        {
+            PingPollingProcessor();
+        }
+
+        internal async Task BackgroundTickAsync()
+        {
+            await PingPollingProcessorAsync();
+        }
+
+        void PingPollingProcessor()
+        {
+            var pollingProcessor = updateProcessor as MobilePollingProcessor;
+            if (pollingProcessor != null)
+            {
+                var waitTask = pollingProcessor.PingAndWait();
+                waitTask.Wait();
+            }
+        }
+
+        async Task PingPollingProcessorAsync()
+        {
+            var pollingProcessor = updateProcessor as MobilePollingProcessor;
+            if (pollingProcessor != null)
+            {
+                await pollingProcessor.PingAndWait();
+            }
+        }
+
+        private Exception UnwrapAggregateException(AggregateException e)
+        {
+            if (e.InnerExceptions.Count == 1)
+            {
+                return e.InnerExceptions[0];
+            }
+            return e;
+        }
+    }
 }