﻿using System;
using System.Collections.Generic;
using System.Linq;
using System.Threading;
using System.Threading.Tasks;
using Common.Logging;
using LaunchDarkly.Client;
using LaunchDarkly.Common;
using Newtonsoft.Json.Linq;

namespace LaunchDarkly.Xamarin
{
    /// <summary>
    /// A client for the LaunchDarkly API. Client instances are thread-safe. Your application should instantiate
    /// a single <c>LdClient</c> for the lifetime of their application.
    /// </summary>
    public sealed class LdClient : ILdMobileClient
    {
        private static readonly ILog Log = LogManager.GetLogger(typeof(LdClient));

        /// <summary>
        /// The singleton instance used by your application throughout its lifetime, can only be created once.
        /// 
        /// Use the designated static method <see cref="Init(Configuration, User)"/> 
        /// to set this LdClient instance.
        /// </summary>
        /// <value>The LdClient instance.</value>
        public static LdClient Instance { get; internal set; }

        /// <summary>
        /// The Configuration instance used to setup the LdClient.
        /// </summary>
        /// <value>The Configuration instance.</value>
        public Configuration Config { get; private set; }

        /// <summary>
        /// The User for the LdClient operations.
        /// </summary>
        /// <value>The User.</value>
        public User User { get; private set; }

        object myLockObjForConnectionChange = new object();
        object myLockObjForUserUpdate = new object();

        IFlagCacheManager flagCacheManager;
        IConnectionManager connectionManager;
        IMobileUpdateProcessor updateProcessor;
        IEventProcessor eventProcessor;
        ISimplePersistance persister;
        IDeviceInfo deviceInfo;
        readonly EventFactory eventFactoryDefault = EventFactory.Default;
        readonly EventFactory eventFactoryWithReasons = EventFactory.DefaultWithReasons;
        IFeatureFlagListenerManager flagListenerManager;
        IPlatformAdapter platformAdapter;

        SemaphoreSlim connectionLock;

        // private constructor prevents initialization of this class
        // without using WithConfigAnduser(config, user)
        LdClient() { }

        LdClient(Configuration configuration, User user)
        {
            if (configuration == null)
            {
                throw new ArgumentNullException("configuration");
            }
            if (user == null)
            {
                throw new ArgumentNullException("user");
            }

            Config = configuration;

            connectionLock = new SemaphoreSlim(1, 1);

            persister = Factory.CreatePersister(configuration);
            deviceInfo = Factory.CreateDeviceInfo(configuration);
            flagListenerManager = Factory.CreateFeatureFlagListenerManager(configuration);
            platformAdapter = new LaunchDarkly.Xamarin.BackgroundAdapter.BackgroundAdapter();

            // If you pass in a user with a null or blank key, one will be assigned to them.
            if (String.IsNullOrEmpty(user.Key))
            {
                User = UserWithUniqueKey(user);
            }
            else
            {
                User = user;
            }

            flagCacheManager = Factory.CreateFlagCacheManager(configuration, persister, flagListenerManager, User);
            connectionManager = Factory.CreateConnectionManager(configuration);
            updateProcessor = Factory.CreateUpdateProcessor(configuration, User, flagCacheManager);
            eventProcessor = Factory.CreateEventProcessor(configuration);

            eventProcessor.SendEvent(eventFactoryDefault.NewIdentifyEvent(User));

            SetupConnectionManager();
        }

        /// <summary>
        /// Creates and returns new LdClient singleton instance, then starts the workflow for 
        /// fetching feature flags.
        /// 
        /// This constructor will wait and block on the current thread until initialization and the
        /// first response from the LaunchDarkly service is returned, up to the specified timeout.
        /// If you would rather this happen in an async fashion you can use <see cref="InitAsync(string, User)"/>.
        /// 
        /// This is the creation point for LdClient, you must use this static method or the more specific
        /// <see cref="Init(Configuration, User)"/> to instantiate the single instance of LdClient
        /// for the lifetime of your application.
        /// </summary>
        /// <returns>The singleton LdClient instance.</returns>
        /// <param name="mobileKey">The mobile key given to you by LaunchDarkly.</param>
        /// <param name="user">The user needed for client operations. Must not be null.
        /// If the user's Key is null, it will be assigned a key that uniquely identifies this device.</param>
        /// <param name="maxWaitTime">The maximum length of time to wait for the client to initialize.
        /// If this time elapses, the method will not throw an exception but will return the client in
        /// an uninitialized state.</param>
        public static LdClient Init(string mobileKey, User user, TimeSpan maxWaitTime)
        {
            var config = Configuration.Default(mobileKey);

            return Init(config, user, maxWaitTime);
        }

        /// <summary>
        /// Creates and returns new LdClient singleton instance, then starts the workflow for 
        /// fetching feature flags. This constructor should be used if you do not want to wait 
        /// for the client to finish initializing and receive the first response
        /// from the LaunchDarkly service.
        /// 
        /// This is the creation point for LdClient, you must use this static method or the more specific
        /// <see cref="InitAsync(Configuration, User)"/> to instantiate the single instance of LdClient
        /// for the lifetime of your application.
        /// </summary>
        /// <returns>The singleton LdClient instance.</returns>
        /// <param name="mobileKey">The mobile key given to you by LaunchDarkly.</param>
        /// <param name="user">The user needed for client operations. Must not be null.
        /// If the user's Key is null, it will be assigned a key that uniquely identifies this device.</param>
        public static async Task<LdClient> InitAsync(string mobileKey, User user)
        {
            var config = Configuration.Default(mobileKey);

            return await InitAsync(config, user);
        }

        /// <summary>
        /// Creates and returns new LdClient singleton instance, then starts the workflow for 
        /// fetching Feature Flags.
        /// 
        /// This constructor will wait and block on the current thread until initialization and the
        /// first response from the LaunchDarkly service is returned, up to the specified timeout.
        /// If you would rather this happen in an async fashion you can use <see cref="InitAsync(Configuration, User)"/>.
        /// 
        /// This is the creation point for LdClient, you must use this static method or the more basic
        /// <see cref="Init(string, User, TimeSpan)"/> to instantiate the single instance of LdClient
        /// for the lifetime of your application.
        /// </summary>
        /// <returns>The singleton LdClient instance.</returns>
        /// <param name="config">The client configuration object</param>
        /// <param name="user">The user needed for client operations. Must not be null.
        /// If the user's Key is null, it will be assigned a key that uniquely identifies this device.</param>
        /// <param name="maxWaitTime">The maximum length of time to wait for the client to initialize.
        /// If this time elapses, the method will not throw an exception but will return the client in
        /// an uninitialized state.</param>
        public static LdClient Init(Configuration config, User user, TimeSpan maxWaitTime)
        {
            if (maxWaitTime.Ticks < 0 && maxWaitTime != Timeout.InfiniteTimeSpan)
            {
                throw new ArgumentOutOfRangeException(nameof(maxWaitTime));
            }

            CreateInstance(config, user);

            if (Instance.Online)
            {
                if (!Instance.StartUpdateProcessor(maxWaitTime))
                {
                    Log.WarnFormat("Client did not successfully initialize within {0} milliseconds.",
                        maxWaitTime.TotalMilliseconds);
                }
            }

            return Instance;
        }

        /// <summary>
        /// Creates and returns new LdClient singleton instance, then starts the workflow for 
        /// fetching Feature Flags. This constructor should be used if you do not want to wait 
        /// for the IUpdateProcessor instance to finish initializing and receive the first response
        /// from the LaunchDarkly service.
        /// 
        /// This is the creation point for LdClient, you must use this static method or the more basic
        /// <see cref="InitAsync(string, User)"/> to instantiate the single instance of LdClient
        /// for the lifetime of your application.
        /// </summary>
        /// <returns>The singleton LdClient instance.</returns>
        /// <param name="config">The client configuration object</param>
        /// <param name="user">The user needed for client operations. Must not be null.
        /// If the user's Key is null, it will be assigned a key that uniquely identifies this device.</param>
        public static Task<LdClient> InitAsync(Configuration config, User user)
        {
            CreateInstance(config, user);

            if (Instance.Online)
            {
                Task t = Instance.StartUpdateProcessorAsync();
                return t.ContinueWith((result) => Instance);
            }
            else
            {
                return Task.FromResult(Instance);
            }
        }

        static void CreateInstance(Configuration configuration, User user)
        {
            if (Instance != null)
            {
                throw new Exception("LdClient instance already exists.");
            }

            Instance = new LdClient(configuration, user);
            Log.InfoFormat("Initialized LaunchDarkly Client {0}",
                           Instance.Version);

            TimeSpan? bgPollInterval = null;
            if (configuration.EnableBackgroundUpdating)
            {
                bgPollInterval = configuration.BackgroundPollingInterval;
            }
            try
            {
                Instance.platformAdapter.EnableBackgrounding(new LdClientBackgroundingState(Instance));
            }
            catch
            {
                Log.Info("Foreground/Background is only available on iOS and Android");
            }
        }

        bool StartUpdateProcessor(TimeSpan maxWaitTime)
        {
            var initTask = updateProcessor.Start();
            try
            {
                return initTask.Wait(maxWaitTime);
            }
            catch (AggregateException e)
            {
                throw UnwrapAggregateException(e);
            }
        }

        Task StartUpdateProcessorAsync()
        {
            return updateProcessor.Start();
        }

        void SetupConnectionManager()
        {
            if (connectionManager is MobileConnectionManager mobileConnectionManager)
            {
                mobileConnectionManager.ConnectionChanged += MobileConnectionManager_ConnectionChanged;
                Log.InfoFormat("The mobile client connection changed online to {0}",
                               connectionManager.IsConnected);
            }
            online = connectionManager.IsConnected;
        }

        bool online;
        /// <see cref="ILdMobileClient.Online"/>
        public bool Online
        {
            get => online;
            set
            {
                var doNotAwaitResult = SetOnlineAsync(value);
            }
        }

        public async Task SetOnlineAsync(bool value)
        {
            await connectionLock.WaitAsync();
            online = value;
            try
            {
                if (online)
                {
                    await RestartUpdateProcessorAsync();
                }
                else
                {
                    ClearUpdateProcessor();
                }
            }
            finally
            {
                connectionLock.Release();
            }

            return;
        }

        void MobileConnectionManager_ConnectionChanged(bool isOnline)
        {
            Online = isOnline;
        }

        /// <see cref="ILdMobileClient.BoolVariation(string, bool)"/>
        public bool BoolVariation(string key, bool defaultValue = false)
        {
            return VariationInternal<bool>(key, defaultValue, ValueTypes.Bool, eventFactoryDefault).Value;
        }

        /// <see cref="ILdMobileClient.BoolVariationDetail(string, bool)"/>
        public EvaluationDetail<bool> BoolVariationDetail(string key, bool defaultValue = false)
        {
            return VariationInternal<bool>(key, defaultValue, ValueTypes.Bool, eventFactoryWithReasons);
        }

        /// <see cref="ILdMobileClient.StringVariation(string, string)"/>
        public string StringVariation(string key, string defaultValue)
        {
            return VariationInternal<string>(key, defaultValue, ValueTypes.String, eventFactoryDefault).Value;
        }

        /// <see cref="ILdMobileClient.StringVariationDetail(string, string)"/>
        public EvaluationDetail<string> StringVariationDetail(string key, string defaultValue)
        {
            return VariationInternal<string>(key, defaultValue, ValueTypes.String, eventFactoryWithReasons);
        }

        /// <see cref="ILdMobileClient.FloatVariation(string, float)"/>
        public float FloatVariation(string key, float defaultValue = 0)
        {
            return VariationInternal<float>(key, defaultValue, ValueTypes.Float, eventFactoryDefault).Value;
        }

        /// <see cref="ILdMobileClient.FloatVariationDetail(string, float)"/>
        public EvaluationDetail<float> FloatVariationDetail(string key, float defaultValue = 0)
        {
            return VariationInternal<float>(key, defaultValue, ValueTypes.Float, eventFactoryWithReasons);
        }

        /// <see cref="ILdMobileClient.IntVariation(string, int)"/>
        public int IntVariation(string key, int defaultValue = 0)
        {
            return VariationInternal(key, defaultValue, ValueTypes.Int, eventFactoryDefault).Value;
        }

        /// <see cref="ILdMobileClient.IntVariationDetail(string, int)"/>
        public EvaluationDetail<int> IntVariationDetail(string key, int defaultValue = 0)
        {
            return VariationInternal(key, defaultValue, ValueTypes.Int, eventFactoryWithReasons);
        }

        /// <see cref="ILdMobileClient.JsonVariation(string, JToken)"/>
        public JToken JsonVariation(string key, JToken defaultValue)
        {
            return VariationInternal(key, defaultValue, ValueTypes.Json, eventFactoryDefault).Value;
        }

        /// <see cref="ILdMobileClient.JsonVariationDetail(string, JToken)"/>
        public EvaluationDetail<JToken> JsonVariationDetail(string key, JToken defaultValue)
        {
            return VariationInternal(key, defaultValue, ValueTypes.Json, eventFactoryWithReasons);
        }

        EvaluationDetail<T> VariationInternal<T>(string featureKey, T defaultValue, ValueType<T> desiredType, EventFactory eventFactory)
        {
            FeatureFlagEvent featureFlagEvent = FeatureFlagEvent.Default(featureKey);
            JToken defaultJson = desiredType.ValueToJson(defaultValue);

            EvaluationDetail<T> errorResult(EvaluationErrorKind kind) =>
                new EvaluationDetail<T>(defaultValue, null, new EvaluationReason.Error(kind));

            if (!Initialized())
            {
                Log.Warn("LaunchDarkly client has not yet been initialized. Returning default");
                return errorResult(EvaluationErrorKind.CLIENT_NOT_READY);
            }

            var flag = flagCacheManager.FlagForUser(featureKey, User);
            if (flag == null)
            {
                Log.InfoFormat("Unknown feature flag {0}; returning default value", featureKey);
                eventProcessor.SendEvent(eventFactory.NewUnknownFeatureRequestEvent(featureKey, User, defaultJson,
                    EvaluationErrorKind.FLAG_NOT_FOUND));
                return errorResult(EvaluationErrorKind.FLAG_NOT_FOUND);
            }

            featureFlagEvent = new FeatureFlagEvent(featureKey, flag);
            EvaluationDetail<T> result;
            JToken valueJson;
            if (flag.value == null || flag.value.Type == JTokenType.Null)
            {
                valueJson = defaultJson;
                result = new EvaluationDetail<T>(defaultValue, flag.variation, flag.reason);
            }
            else
            {
                try
                {
                    valueJson = flag.value;
                    var value = desiredType.ValueFromJson(flag.value);
                    result = new EvaluationDetail<T>(value, flag.variation, flag.reason);
                }
                catch (Exception)
                {
                    valueJson = defaultJson;
                    result = new EvaluationDetail<T>(defaultValue, null, new EvaluationReason.Error(EvaluationErrorKind.WRONG_TYPE));
                }
            }
            var featureEvent = eventFactory.NewFeatureRequestEvent(featureFlagEvent, User,
                new EvaluationDetail<JToken>(valueJson, flag.variation, flag.reason), defaultJson);
            eventProcessor.SendEvent(featureEvent);
            return result;
        }

        /// <see cref="ILdMobileClient.AllFlags()"/>
        public IDictionary<string, JToken> AllFlags()
        {
            if (IsOffline())
            {
                Log.Warn("AllFlags() was called when client is in offline mode. Returning null.");
                return null;
            }
            if (!Initialized())
            {
                Log.Warn("AllFlags() was called before client has finished initializing. Returning null.");
                return null;
            }

            return flagCacheManager.FlagsForUser(User)
                                    .ToDictionary(p => p.Key, p => p.Value.value);
        }

        /// <see cref="ILdMobileClient.Track(string, JToken)"/>
        public void Track(string eventName, JToken data)
        {
            eventProcessor.SendEvent(eventFactoryDefault.NewCustomEvent(eventName, User, data));
        }

        /// <see cref="ILdMobileClient.Track(string)"/>
        public void Track(string eventName)
        {
            Track(eventName, null);
        }

        /// <see cref="ILdMobileClient.Initialized"/>
        public bool Initialized()
        {
            return Online && updateProcessor.Initialized();
        }

        /// <see cref="ILdCommonClient.IsOffline()"/>
        public bool IsOffline()
        {
            return !online;
        }

        /// <see cref="ILdCommonClient.Flush()"/>
        public void Flush()
        {
            eventProcessor.Flush();
        }

        /// <see cref="ILdMobileClient.Identify(User)"/>
        public void Identify(User user)
        {
            try
            {
                // Note that we must use Task.Run here, rather than just doing IdentifyAsync(user).Wait(),
                // to avoid a deadlock if we are on the main thread. See:
                // https://olitee.com/2015/01/c-async-await-common-deadlock-scenario/
                Task.Run(() => IdentifyAsync(user)).Wait();
            }
            catch (AggregateException e)
            {
                throw UnwrapAggregateException(e);
            }
        }

        /// <see cref="ILdMobileClient.IdentifyAsync(User)"/>
        public async Task IdentifyAsync(User user)
        {
            if (user == null)
            {
                throw new ArgumentNullException("user");
            }

            User userWithKey = user;
            if (String.IsNullOrEmpty(user.Key))
            {
                userWithKey = UserWithUniqueKey(user);
            }

            await connectionLock.WaitAsync();
            try
            {
                User = userWithKey;
                await RestartUpdateProcessorAsync();
            }
            finally
            {
                connectionLock.Release();
            }

            eventProcessor.SendEvent(eventFactoryDefault.NewIdentifyEvent(userWithKey));
        }

        async Task RestartUpdateProcessorAsync()
        {
            ClearAndSetUpdateProcessor();
            await StartUpdateProcessorAsync();
        }

        void ClearAndSetUpdateProcessor()
        {
            ClearUpdateProcessor();
            updateProcessor = Factory.CreateUpdateProcessor(Config, User, flagCacheManager);
        }

        void ClearUpdateProcessor()
        {
            if (updateProcessor != null)
            {
                updateProcessor.Dispose();
                updateProcessor = new NullUpdateProcessor();
            }
        }

        User UserWithUniqueKey(User user)
        {
            string uniqueId = deviceInfo.UniqueDeviceId();
            return new User(user)
            {
                Key = uniqueId,
                Anonymous = true
            };
        }

        void IDisposable.Dispose()
        {
            Dispose(true);
            GC.SuppressFinalize(this);
        }

        void Dispose(bool disposing)
        {
            if (disposing)
            {
                Log.InfoFormat("Shutting down the LaunchDarkly client");
<<<<<<< HEAD
                try
                {
                    platformAdapter.Dispose();
                }
                catch(Exception error)
                {
                    Log.Error(error);
=======
                try
                {
                    platformAdapter.Dispose();
                }
                catch
                {
                    Log.Info("Foreground/Background is only available on iOS and Android");
>>>>>>> 137aa412
                }
                updateProcessor.Dispose();
                eventProcessor.Dispose();
            }
        }

        /// <see cref="ILdCommonClient.Version"/>
        public Version Version
        {
            get
            {
                return MobileClientEnvironment.Instance.Version;
            }
        }

        /// <see cref="ILdMobileClient.RegisterFeatureFlagListener(string, IFeatureFlagListener)"/>
        public void RegisterFeatureFlagListener(string flagKey, IFeatureFlagListener listener)
        {
            flagListenerManager.RegisterListener(listener, flagKey);
        }

        /// <see cref="ILdMobileClient.UnregisterFeatureFlagListener(string, IFeatureFlagListener)"/>
        public void UnregisterFeatureFlagListener(string flagKey, IFeatureFlagListener listener)
        {
            flagListenerManager.UnregisterListener(listener, flagKey);
        }

        internal async Task EnterBackgroundAsync()
        {
            // if using Streaming, processor needs to be reset
            if (Config.IsStreamingEnabled)
            {
                ClearUpdateProcessor();
                Config.IsStreamingEnabled = false;
                if (Config.EnableBackgroundUpdating)
                {
                    await RestartUpdateProcessorAsync();
                    await PingPollingProcessorAsync();
                }
                persister.Save(Constants.BACKGROUNDED_WHILE_STREAMING, "true");
            }
            else
            {
                if (Config.EnableBackgroundUpdating)
                {
                    await PingPollingProcessorAsync();
                }
            }
        }

        internal async Task EnterForegroundAsync()
        {
            ResetProcessorForForeground();
            await RestartUpdateProcessorAsync();
        }

        void ResetProcessorForForeground()
        {
            string didBackground = persister.GetValue(Constants.BACKGROUNDED_WHILE_STREAMING);
            if (didBackground.Equals("true"))
            {
                persister.Save(Constants.BACKGROUNDED_WHILE_STREAMING, "false");
                ClearUpdateProcessor();
                Config.IsStreamingEnabled = true;
            }
        }

        internal void BackgroundTick()
        {
            PingPollingProcessor();
        }

        internal async Task BackgroundTickAsync()
        {
            await PingPollingProcessorAsync();
        }

        void PingPollingProcessor()
        {
            var pollingProcessor = updateProcessor as MobilePollingProcessor;
            if (pollingProcessor != null)
            {
                var waitTask = pollingProcessor.PingAndWait(Config.BackgroundPollingInterval);
                waitTask.Wait();
            }
        }

        async Task PingPollingProcessorAsync()
        {
            var pollingProcessor = updateProcessor as MobilePollingProcessor;
            if (pollingProcessor != null)
            {
                await pollingProcessor.PingAndWait(Config.BackgroundPollingInterval);
            }
        }

        private Exception UnwrapAggregateException(AggregateException e)
        {
            if (e.InnerExceptions.Count == 1)
            {
                return e.InnerExceptions[0];
            }
            return e;
        }
    }

    // Implementation of IBackgroundingState - this allows us to keep these methods out of the public LdClient API
    internal class LdClientBackgroundingState : IBackgroundingState
    {
        private readonly LdClient _client;

        internal LdClientBackgroundingState(LdClient client)
        {
            _client = client;
        }

        public async Task EnterBackgroundAsync()
        {
            await _client.EnterBackgroundAsync();
        }

        public async Task ExitBackgroundAsync()
        {
            await _client.EnterForegroundAsync();
        }

        public async Task BackgroundUpdateAsync()
        {
            await _client.BackgroundTickAsync();
        }
    }
}<|MERGE_RESOLUTION|>--- conflicted
+++ resolved
@@ -1,705 +1,696 @@
-﻿using System;
-using System.Collections.Generic;
-using System.Linq;
-using System.Threading;
-using System.Threading.Tasks;
-using Common.Logging;
-using LaunchDarkly.Client;
-using LaunchDarkly.Common;
-using Newtonsoft.Json.Linq;
-
-namespace LaunchDarkly.Xamarin
-{
-    /// <summary>
-    /// A client for the LaunchDarkly API. Client instances are thread-safe. Your application should instantiate
-    /// a single <c>LdClient</c> for the lifetime of their application.
-    /// </summary>
-    public sealed class LdClient : ILdMobileClient
-    {
-        private static readonly ILog Log = LogManager.GetLogger(typeof(LdClient));
-
-        /// <summary>
-        /// The singleton instance used by your application throughout its lifetime, can only be created once.
-        /// 
-        /// Use the designated static method <see cref="Init(Configuration, User)"/> 
-        /// to set this LdClient instance.
-        /// </summary>
-        /// <value>The LdClient instance.</value>
-        public static LdClient Instance { get; internal set; }
-
-        /// <summary>
-        /// The Configuration instance used to setup the LdClient.
-        /// </summary>
-        /// <value>The Configuration instance.</value>
-        public Configuration Config { get; private set; }
-
-        /// <summary>
-        /// The User for the LdClient operations.
-        /// </summary>
-        /// <value>The User.</value>
-        public User User { get; private set; }
-
-        object myLockObjForConnectionChange = new object();
-        object myLockObjForUserUpdate = new object();
-
-        IFlagCacheManager flagCacheManager;
-        IConnectionManager connectionManager;
-        IMobileUpdateProcessor updateProcessor;
-        IEventProcessor eventProcessor;
-        ISimplePersistance persister;
-        IDeviceInfo deviceInfo;
-        readonly EventFactory eventFactoryDefault = EventFactory.Default;
-        readonly EventFactory eventFactoryWithReasons = EventFactory.DefaultWithReasons;
-        IFeatureFlagListenerManager flagListenerManager;
-        IPlatformAdapter platformAdapter;
-
-        SemaphoreSlim connectionLock;
-
-        // private constructor prevents initialization of this class
-        // without using WithConfigAnduser(config, user)
-        LdClient() { }
-
-        LdClient(Configuration configuration, User user)
-        {
-            if (configuration == null)
-            {
-                throw new ArgumentNullException("configuration");
-            }
-            if (user == null)
-            {
-                throw new ArgumentNullException("user");
-            }
-
-            Config = configuration;
-
-            connectionLock = new SemaphoreSlim(1, 1);
-
-            persister = Factory.CreatePersister(configuration);
-            deviceInfo = Factory.CreateDeviceInfo(configuration);
-            flagListenerManager = Factory.CreateFeatureFlagListenerManager(configuration);
-            platformAdapter = new LaunchDarkly.Xamarin.BackgroundAdapter.BackgroundAdapter();
-
-            // If you pass in a user with a null or blank key, one will be assigned to them.
-            if (String.IsNullOrEmpty(user.Key))
-            {
-                User = UserWithUniqueKey(user);
-            }
-            else
-            {
-                User = user;
-            }
-
-            flagCacheManager = Factory.CreateFlagCacheManager(configuration, persister, flagListenerManager, User);
-            connectionManager = Factory.CreateConnectionManager(configuration);
-            updateProcessor = Factory.CreateUpdateProcessor(configuration, User, flagCacheManager);
-            eventProcessor = Factory.CreateEventProcessor(configuration);
-
-            eventProcessor.SendEvent(eventFactoryDefault.NewIdentifyEvent(User));
-
-            SetupConnectionManager();
-        }
-
-        /// <summary>
-        /// Creates and returns new LdClient singleton instance, then starts the workflow for 
-        /// fetching feature flags.
-        /// 
-        /// This constructor will wait and block on the current thread until initialization and the
-        /// first response from the LaunchDarkly service is returned, up to the specified timeout.
-        /// If you would rather this happen in an async fashion you can use <see cref="InitAsync(string, User)"/>.
-        /// 
-        /// This is the creation point for LdClient, you must use this static method or the more specific
-        /// <see cref="Init(Configuration, User)"/> to instantiate the single instance of LdClient
-        /// for the lifetime of your application.
-        /// </summary>
-        /// <returns>The singleton LdClient instance.</returns>
-        /// <param name="mobileKey">The mobile key given to you by LaunchDarkly.</param>
-        /// <param name="user">The user needed for client operations. Must not be null.
-        /// If the user's Key is null, it will be assigned a key that uniquely identifies this device.</param>
-        /// <param name="maxWaitTime">The maximum length of time to wait for the client to initialize.
-        /// If this time elapses, the method will not throw an exception but will return the client in
-        /// an uninitialized state.</param>
-        public static LdClient Init(string mobileKey, User user, TimeSpan maxWaitTime)
-        {
-            var config = Configuration.Default(mobileKey);
-
-            return Init(config, user, maxWaitTime);
-        }
-
-        /// <summary>
-        /// Creates and returns new LdClient singleton instance, then starts the workflow for 
-        /// fetching feature flags. This constructor should be used if you do not want to wait 
-        /// for the client to finish initializing and receive the first response
-        /// from the LaunchDarkly service.
-        /// 
-        /// This is the creation point for LdClient, you must use this static method or the more specific
-        /// <see cref="InitAsync(Configuration, User)"/> to instantiate the single instance of LdClient
-        /// for the lifetime of your application.
-        /// </summary>
-        /// <returns>The singleton LdClient instance.</returns>
-        /// <param name="mobileKey">The mobile key given to you by LaunchDarkly.</param>
-        /// <param name="user">The user needed for client operations. Must not be null.
-        /// If the user's Key is null, it will be assigned a key that uniquely identifies this device.</param>
-        public static async Task<LdClient> InitAsync(string mobileKey, User user)
-        {
-            var config = Configuration.Default(mobileKey);
-
-            return await InitAsync(config, user);
-        }
-
-        /// <summary>
-        /// Creates and returns new LdClient singleton instance, then starts the workflow for 
-        /// fetching Feature Flags.
-        /// 
-        /// This constructor will wait and block on the current thread until initialization and the
-        /// first response from the LaunchDarkly service is returned, up to the specified timeout.
-        /// If you would rather this happen in an async fashion you can use <see cref="InitAsync(Configuration, User)"/>.
-        /// 
-        /// This is the creation point for LdClient, you must use this static method or the more basic
-        /// <see cref="Init(string, User, TimeSpan)"/> to instantiate the single instance of LdClient
-        /// for the lifetime of your application.
-        /// </summary>
-        /// <returns>The singleton LdClient instance.</returns>
-        /// <param name="config">The client configuration object</param>
-        /// <param name="user">The user needed for client operations. Must not be null.
-        /// If the user's Key is null, it will be assigned a key that uniquely identifies this device.</param>
-        /// <param name="maxWaitTime">The maximum length of time to wait for the client to initialize.
-        /// If this time elapses, the method will not throw an exception but will return the client in
-        /// an uninitialized state.</param>
-        public static LdClient Init(Configuration config, User user, TimeSpan maxWaitTime)
-        {
-            if (maxWaitTime.Ticks < 0 && maxWaitTime != Timeout.InfiniteTimeSpan)
-            {
-                throw new ArgumentOutOfRangeException(nameof(maxWaitTime));
-            }
-
-            CreateInstance(config, user);
-
-            if (Instance.Online)
-            {
-                if (!Instance.StartUpdateProcessor(maxWaitTime))
-                {
-                    Log.WarnFormat("Client did not successfully initialize within {0} milliseconds.",
-                        maxWaitTime.TotalMilliseconds);
-                }
-            }
-
-            return Instance;
-        }
-
-        /// <summary>
-        /// Creates and returns new LdClient singleton instance, then starts the workflow for 
-        /// fetching Feature Flags. This constructor should be used if you do not want to wait 
-        /// for the IUpdateProcessor instance to finish initializing and receive the first response
-        /// from the LaunchDarkly service.
-        /// 
-        /// This is the creation point for LdClient, you must use this static method or the more basic
-        /// <see cref="InitAsync(string, User)"/> to instantiate the single instance of LdClient
-        /// for the lifetime of your application.
-        /// </summary>
-        /// <returns>The singleton LdClient instance.</returns>
-        /// <param name="config">The client configuration object</param>
-        /// <param name="user">The user needed for client operations. Must not be null.
-        /// If the user's Key is null, it will be assigned a key that uniquely identifies this device.</param>
-        public static Task<LdClient> InitAsync(Configuration config, User user)
-        {
-            CreateInstance(config, user);
-
-            if (Instance.Online)
-            {
-                Task t = Instance.StartUpdateProcessorAsync();
-                return t.ContinueWith((result) => Instance);
-            }
-            else
-            {
-                return Task.FromResult(Instance);
-            }
-        }
-
-        static void CreateInstance(Configuration configuration, User user)
-        {
-            if (Instance != null)
-            {
-                throw new Exception("LdClient instance already exists.");
-            }
-
-            Instance = new LdClient(configuration, user);
-            Log.InfoFormat("Initialized LaunchDarkly Client {0}",
-                           Instance.Version);
-
-            TimeSpan? bgPollInterval = null;
-            if (configuration.EnableBackgroundUpdating)
-            {
-                bgPollInterval = configuration.BackgroundPollingInterval;
-            }
-            try
-            {
-                Instance.platformAdapter.EnableBackgrounding(new LdClientBackgroundingState(Instance));
-            }
-            catch
-            {
-                Log.Info("Foreground/Background is only available on iOS and Android");
-            }
-        }
-
-        bool StartUpdateProcessor(TimeSpan maxWaitTime)
-        {
-            var initTask = updateProcessor.Start();
-            try
-            {
-                return initTask.Wait(maxWaitTime);
-            }
-            catch (AggregateException e)
-            {
-                throw UnwrapAggregateException(e);
-            }
-        }
-
-        Task StartUpdateProcessorAsync()
-        {
-            return updateProcessor.Start();
-        }
-
-        void SetupConnectionManager()
-        {
-            if (connectionManager is MobileConnectionManager mobileConnectionManager)
-            {
-                mobileConnectionManager.ConnectionChanged += MobileConnectionManager_ConnectionChanged;
-                Log.InfoFormat("The mobile client connection changed online to {0}",
-                               connectionManager.IsConnected);
-            }
-            online = connectionManager.IsConnected;
-        }
-
-        bool online;
-        /// <see cref="ILdMobileClient.Online"/>
-        public bool Online
-        {
-            get => online;
-            set
-            {
-                var doNotAwaitResult = SetOnlineAsync(value);
-            }
-        }
-
-        public async Task SetOnlineAsync(bool value)
-        {
-            await connectionLock.WaitAsync();
-            online = value;
-            try
-            {
-                if (online)
-                {
-                    await RestartUpdateProcessorAsync();
-                }
-                else
-                {
-                    ClearUpdateProcessor();
-                }
-            }
-            finally
-            {
-                connectionLock.Release();
-            }
-
-            return;
-        }
-
-        void MobileConnectionManager_ConnectionChanged(bool isOnline)
-        {
-            Online = isOnline;
-        }
-
-        /// <see cref="ILdMobileClient.BoolVariation(string, bool)"/>
-        public bool BoolVariation(string key, bool defaultValue = false)
-        {
-            return VariationInternal<bool>(key, defaultValue, ValueTypes.Bool, eventFactoryDefault).Value;
-        }
-
-        /// <see cref="ILdMobileClient.BoolVariationDetail(string, bool)"/>
-        public EvaluationDetail<bool> BoolVariationDetail(string key, bool defaultValue = false)
-        {
-            return VariationInternal<bool>(key, defaultValue, ValueTypes.Bool, eventFactoryWithReasons);
-        }
-
-        /// <see cref="ILdMobileClient.StringVariation(string, string)"/>
-        public string StringVariation(string key, string defaultValue)
-        {
-            return VariationInternal<string>(key, defaultValue, ValueTypes.String, eventFactoryDefault).Value;
-        }
-
-        /// <see cref="ILdMobileClient.StringVariationDetail(string, string)"/>
-        public EvaluationDetail<string> StringVariationDetail(string key, string defaultValue)
-        {
-            return VariationInternal<string>(key, defaultValue, ValueTypes.String, eventFactoryWithReasons);
-        }
-
-        /// <see cref="ILdMobileClient.FloatVariation(string, float)"/>
-        public float FloatVariation(string key, float defaultValue = 0)
-        {
-            return VariationInternal<float>(key, defaultValue, ValueTypes.Float, eventFactoryDefault).Value;
-        }
-
-        /// <see cref="ILdMobileClient.FloatVariationDetail(string, float)"/>
-        public EvaluationDetail<float> FloatVariationDetail(string key, float defaultValue = 0)
-        {
-            return VariationInternal<float>(key, defaultValue, ValueTypes.Float, eventFactoryWithReasons);
-        }
-
-        /// <see cref="ILdMobileClient.IntVariation(string, int)"/>
-        public int IntVariation(string key, int defaultValue = 0)
-        {
-            return VariationInternal(key, defaultValue, ValueTypes.Int, eventFactoryDefault).Value;
-        }
-
-        /// <see cref="ILdMobileClient.IntVariationDetail(string, int)"/>
-        public EvaluationDetail<int> IntVariationDetail(string key, int defaultValue = 0)
-        {
-            return VariationInternal(key, defaultValue, ValueTypes.Int, eventFactoryWithReasons);
-        }
-
-        /// <see cref="ILdMobileClient.JsonVariation(string, JToken)"/>
-        public JToken JsonVariation(string key, JToken defaultValue)
-        {
-            return VariationInternal(key, defaultValue, ValueTypes.Json, eventFactoryDefault).Value;
-        }
-
-        /// <see cref="ILdMobileClient.JsonVariationDetail(string, JToken)"/>
-        public EvaluationDetail<JToken> JsonVariationDetail(string key, JToken defaultValue)
-        {
-            return VariationInternal(key, defaultValue, ValueTypes.Json, eventFactoryWithReasons);
-        }
-
-        EvaluationDetail<T> VariationInternal<T>(string featureKey, T defaultValue, ValueType<T> desiredType, EventFactory eventFactory)
-        {
-            FeatureFlagEvent featureFlagEvent = FeatureFlagEvent.Default(featureKey);
-            JToken defaultJson = desiredType.ValueToJson(defaultValue);
-
-            EvaluationDetail<T> errorResult(EvaluationErrorKind kind) =>
-                new EvaluationDetail<T>(defaultValue, null, new EvaluationReason.Error(kind));
-
-            if (!Initialized())
-            {
-                Log.Warn("LaunchDarkly client has not yet been initialized. Returning default");
-                return errorResult(EvaluationErrorKind.CLIENT_NOT_READY);
-            }
-
-            var flag = flagCacheManager.FlagForUser(featureKey, User);
-            if (flag == null)
-            {
-                Log.InfoFormat("Unknown feature flag {0}; returning default value", featureKey);
-                eventProcessor.SendEvent(eventFactory.NewUnknownFeatureRequestEvent(featureKey, User, defaultJson,
-                    EvaluationErrorKind.FLAG_NOT_FOUND));
-                return errorResult(EvaluationErrorKind.FLAG_NOT_FOUND);
-            }
-
-            featureFlagEvent = new FeatureFlagEvent(featureKey, flag);
-            EvaluationDetail<T> result;
-            JToken valueJson;
-            if (flag.value == null || flag.value.Type == JTokenType.Null)
-            {
-                valueJson = defaultJson;
-                result = new EvaluationDetail<T>(defaultValue, flag.variation, flag.reason);
-            }
-            else
-            {
-                try
-                {
-                    valueJson = flag.value;
-                    var value = desiredType.ValueFromJson(flag.value);
-                    result = new EvaluationDetail<T>(value, flag.variation, flag.reason);
-                }
-                catch (Exception)
-                {
-                    valueJson = defaultJson;
-                    result = new EvaluationDetail<T>(defaultValue, null, new EvaluationReason.Error(EvaluationErrorKind.WRONG_TYPE));
-                }
-            }
-            var featureEvent = eventFactory.NewFeatureRequestEvent(featureFlagEvent, User,
-                new EvaluationDetail<JToken>(valueJson, flag.variation, flag.reason), defaultJson);
-            eventProcessor.SendEvent(featureEvent);
-            return result;
-        }
-
-        /// <see cref="ILdMobileClient.AllFlags()"/>
-        public IDictionary<string, JToken> AllFlags()
-        {
-            if (IsOffline())
-            {
-                Log.Warn("AllFlags() was called when client is in offline mode. Returning null.");
-                return null;
-            }
-            if (!Initialized())
-            {
-                Log.Warn("AllFlags() was called before client has finished initializing. Returning null.");
-                return null;
-            }
-
-            return flagCacheManager.FlagsForUser(User)
-                                    .ToDictionary(p => p.Key, p => p.Value.value);
-        }
-
-        /// <see cref="ILdMobileClient.Track(string, JToken)"/>
-        public void Track(string eventName, JToken data)
-        {
-            eventProcessor.SendEvent(eventFactoryDefault.NewCustomEvent(eventName, User, data));
-        }
-
-        /// <see cref="ILdMobileClient.Track(string)"/>
-        public void Track(string eventName)
-        {
-            Track(eventName, null);
-        }
-
-        /// <see cref="ILdMobileClient.Initialized"/>
-        public bool Initialized()
-        {
-            return Online && updateProcessor.Initialized();
-        }
-
-        /// <see cref="ILdCommonClient.IsOffline()"/>
-        public bool IsOffline()
-        {
-            return !online;
-        }
-
-        /// <see cref="ILdCommonClient.Flush()"/>
-        public void Flush()
-        {
-            eventProcessor.Flush();
-        }
-
-        /// <see cref="ILdMobileClient.Identify(User)"/>
-        public void Identify(User user)
-        {
-            try
-            {
-                // Note that we must use Task.Run here, rather than just doing IdentifyAsync(user).Wait(),
-                // to avoid a deadlock if we are on the main thread. See:
-                // https://olitee.com/2015/01/c-async-await-common-deadlock-scenario/
-                Task.Run(() => IdentifyAsync(user)).Wait();
-            }
-            catch (AggregateException e)
-            {
-                throw UnwrapAggregateException(e);
-            }
-        }
-
-        /// <see cref="ILdMobileClient.IdentifyAsync(User)"/>
-        public async Task IdentifyAsync(User user)
-        {
-            if (user == null)
-            {
-                throw new ArgumentNullException("user");
-            }
-
-            User userWithKey = user;
-            if (String.IsNullOrEmpty(user.Key))
-            {
-                userWithKey = UserWithUniqueKey(user);
-            }
-
-            await connectionLock.WaitAsync();
-            try
-            {
-                User = userWithKey;
-                await RestartUpdateProcessorAsync();
-            }
-            finally
-            {
-                connectionLock.Release();
-            }
-
-            eventProcessor.SendEvent(eventFactoryDefault.NewIdentifyEvent(userWithKey));
-        }
-
-        async Task RestartUpdateProcessorAsync()
-        {
-            ClearAndSetUpdateProcessor();
-            await StartUpdateProcessorAsync();
-        }
-
-        void ClearAndSetUpdateProcessor()
-        {
-            ClearUpdateProcessor();
-            updateProcessor = Factory.CreateUpdateProcessor(Config, User, flagCacheManager);
-        }
-
-        void ClearUpdateProcessor()
-        {
-            if (updateProcessor != null)
-            {
-                updateProcessor.Dispose();
-                updateProcessor = new NullUpdateProcessor();
-            }
-        }
-
-        User UserWithUniqueKey(User user)
-        {
-            string uniqueId = deviceInfo.UniqueDeviceId();
-            return new User(user)
-            {
-                Key = uniqueId,
-                Anonymous = true
-            };
-        }
-
-        void IDisposable.Dispose()
-        {
-            Dispose(true);
-            GC.SuppressFinalize(this);
-        }
-
-        void Dispose(bool disposing)
-        {
-            if (disposing)
-            {
-                Log.InfoFormat("Shutting down the LaunchDarkly client");
-<<<<<<< HEAD
+﻿using System;
+using System.Collections.Generic;
+using System.Linq;
+using System.Threading;
+using System.Threading.Tasks;
+using Common.Logging;
+using LaunchDarkly.Client;
+using LaunchDarkly.Common;
+using Newtonsoft.Json.Linq;
+
+namespace LaunchDarkly.Xamarin
+{
+    /// <summary>
+    /// A client for the LaunchDarkly API. Client instances are thread-safe. Your application should instantiate
+    /// a single <c>LdClient</c> for the lifetime of their application.
+    /// </summary>
+    public sealed class LdClient : ILdMobileClient
+    {
+        private static readonly ILog Log = LogManager.GetLogger(typeof(LdClient));
+
+        /// <summary>
+        /// The singleton instance used by your application throughout its lifetime, can only be created once.
+        /// 
+        /// Use the designated static method <see cref="Init(Configuration, User)"/> 
+        /// to set this LdClient instance.
+        /// </summary>
+        /// <value>The LdClient instance.</value>
+        public static LdClient Instance { get; internal set; }
+
+        /// <summary>
+        /// The Configuration instance used to setup the LdClient.
+        /// </summary>
+        /// <value>The Configuration instance.</value>
+        public Configuration Config { get; private set; }
+
+        /// <summary>
+        /// The User for the LdClient operations.
+        /// </summary>
+        /// <value>The User.</value>
+        public User User { get; private set; }
+
+        object myLockObjForConnectionChange = new object();
+        object myLockObjForUserUpdate = new object();
+
+        IFlagCacheManager flagCacheManager;
+        IConnectionManager connectionManager;
+        IMobileUpdateProcessor updateProcessor;
+        IEventProcessor eventProcessor;
+        ISimplePersistance persister;
+        IDeviceInfo deviceInfo;
+        readonly EventFactory eventFactoryDefault = EventFactory.Default;
+        readonly EventFactory eventFactoryWithReasons = EventFactory.DefaultWithReasons;
+        IFeatureFlagListenerManager flagListenerManager;
+        IPlatformAdapter platformAdapter;
+
+        SemaphoreSlim connectionLock;
+
+        // private constructor prevents initialization of this class
+        // without using WithConfigAnduser(config, user)
+        LdClient() { }
+
+        LdClient(Configuration configuration, User user)
+        {
+            if (configuration == null)
+            {
+                throw new ArgumentNullException("configuration");
+            }
+            if (user == null)
+            {
+                throw new ArgumentNullException("user");
+            }
+
+            Config = configuration;
+
+            connectionLock = new SemaphoreSlim(1, 1);
+
+            persister = Factory.CreatePersister(configuration);
+            deviceInfo = Factory.CreateDeviceInfo(configuration);
+            flagListenerManager = Factory.CreateFeatureFlagListenerManager(configuration);
+            platformAdapter = new LaunchDarkly.Xamarin.BackgroundAdapter.BackgroundAdapter();
+
+            // If you pass in a user with a null or blank key, one will be assigned to them.
+            if (String.IsNullOrEmpty(user.Key))
+            {
+                User = UserWithUniqueKey(user);
+            }
+            else
+            {
+                User = user;
+            }
+
+            flagCacheManager = Factory.CreateFlagCacheManager(configuration, persister, flagListenerManager, User);
+            connectionManager = Factory.CreateConnectionManager(configuration);
+            updateProcessor = Factory.CreateUpdateProcessor(configuration, User, flagCacheManager);
+            eventProcessor = Factory.CreateEventProcessor(configuration);
+
+            eventProcessor.SendEvent(eventFactoryDefault.NewIdentifyEvent(User));
+
+            SetupConnectionManager();
+        }
+
+        /// <summary>
+        /// Creates and returns new LdClient singleton instance, then starts the workflow for 
+        /// fetching feature flags.
+        /// 
+        /// This constructor will wait and block on the current thread until initialization and the
+        /// first response from the LaunchDarkly service is returned, up to the specified timeout.
+        /// If you would rather this happen in an async fashion you can use <see cref="InitAsync(string, User)"/>.
+        /// 
+        /// This is the creation point for LdClient, you must use this static method or the more specific
+        /// <see cref="Init(Configuration, User)"/> to instantiate the single instance of LdClient
+        /// for the lifetime of your application.
+        /// </summary>
+        /// <returns>The singleton LdClient instance.</returns>
+        /// <param name="mobileKey">The mobile key given to you by LaunchDarkly.</param>
+        /// <param name="user">The user needed for client operations. Must not be null.
+        /// If the user's Key is null, it will be assigned a key that uniquely identifies this device.</param>
+        /// <param name="maxWaitTime">The maximum length of time to wait for the client to initialize.
+        /// If this time elapses, the method will not throw an exception but will return the client in
+        /// an uninitialized state.</param>
+        public static LdClient Init(string mobileKey, User user, TimeSpan maxWaitTime)
+        {
+            var config = Configuration.Default(mobileKey);
+
+            return Init(config, user, maxWaitTime);
+        }
+
+        /// <summary>
+        /// Creates and returns new LdClient singleton instance, then starts the workflow for 
+        /// fetching feature flags. This constructor should be used if you do not want to wait 
+        /// for the client to finish initializing and receive the first response
+        /// from the LaunchDarkly service.
+        /// 
+        /// This is the creation point for LdClient, you must use this static method or the more specific
+        /// <see cref="InitAsync(Configuration, User)"/> to instantiate the single instance of LdClient
+        /// for the lifetime of your application.
+        /// </summary>
+        /// <returns>The singleton LdClient instance.</returns>
+        /// <param name="mobileKey">The mobile key given to you by LaunchDarkly.</param>
+        /// <param name="user">The user needed for client operations. Must not be null.
+        /// If the user's Key is null, it will be assigned a key that uniquely identifies this device.</param>
+        public static async Task<LdClient> InitAsync(string mobileKey, User user)
+        {
+            var config = Configuration.Default(mobileKey);
+
+            return await InitAsync(config, user);
+        }
+
+        /// <summary>
+        /// Creates and returns new LdClient singleton instance, then starts the workflow for 
+        /// fetching Feature Flags.
+        /// 
+        /// This constructor will wait and block on the current thread until initialization and the
+        /// first response from the LaunchDarkly service is returned, up to the specified timeout.
+        /// If you would rather this happen in an async fashion you can use <see cref="InitAsync(Configuration, User)"/>.
+        /// 
+        /// This is the creation point for LdClient, you must use this static method or the more basic
+        /// <see cref="Init(string, User, TimeSpan)"/> to instantiate the single instance of LdClient
+        /// for the lifetime of your application.
+        /// </summary>
+        /// <returns>The singleton LdClient instance.</returns>
+        /// <param name="config">The client configuration object</param>
+        /// <param name="user">The user needed for client operations. Must not be null.
+        /// If the user's Key is null, it will be assigned a key that uniquely identifies this device.</param>
+        /// <param name="maxWaitTime">The maximum length of time to wait for the client to initialize.
+        /// If this time elapses, the method will not throw an exception but will return the client in
+        /// an uninitialized state.</param>
+        public static LdClient Init(Configuration config, User user, TimeSpan maxWaitTime)
+        {
+            if (maxWaitTime.Ticks < 0 && maxWaitTime != Timeout.InfiniteTimeSpan)
+            {
+                throw new ArgumentOutOfRangeException(nameof(maxWaitTime));
+            }
+
+            CreateInstance(config, user);
+
+            if (Instance.Online)
+            {
+                if (!Instance.StartUpdateProcessor(maxWaitTime))
+                {
+                    Log.WarnFormat("Client did not successfully initialize within {0} milliseconds.",
+                        maxWaitTime.TotalMilliseconds);
+                }
+            }
+
+            return Instance;
+        }
+
+        /// <summary>
+        /// Creates and returns new LdClient singleton instance, then starts the workflow for 
+        /// fetching Feature Flags. This constructor should be used if you do not want to wait 
+        /// for the IUpdateProcessor instance to finish initializing and receive the first response
+        /// from the LaunchDarkly service.
+        /// 
+        /// This is the creation point for LdClient, you must use this static method or the more basic
+        /// <see cref="InitAsync(string, User)"/> to instantiate the single instance of LdClient
+        /// for the lifetime of your application.
+        /// </summary>
+        /// <returns>The singleton LdClient instance.</returns>
+        /// <param name="config">The client configuration object</param>
+        /// <param name="user">The user needed for client operations. Must not be null.
+        /// If the user's Key is null, it will be assigned a key that uniquely identifies this device.</param>
+        public static Task<LdClient> InitAsync(Configuration config, User user)
+        {
+            CreateInstance(config, user);
+
+            if (Instance.Online)
+            {
+                Task t = Instance.StartUpdateProcessorAsync();
+                return t.ContinueWith((result) => Instance);
+            }
+            else
+            {
+                return Task.FromResult(Instance);
+            }
+        }
+
+        static void CreateInstance(Configuration configuration, User user)
+        {
+            if (Instance != null)
+            {
+                throw new Exception("LdClient instance already exists.");
+            }
+
+            Instance = new LdClient(configuration, user);
+            Log.InfoFormat("Initialized LaunchDarkly Client {0}",
+                           Instance.Version);
+
+            TimeSpan? bgPollInterval = null;
+            if (configuration.EnableBackgroundUpdating)
+            {
+                bgPollInterval = configuration.BackgroundPollingInterval;
+            }
+            try
+            {
+                Instance.platformAdapter.EnableBackgrounding(new LdClientBackgroundingState(Instance));
+            }
+            catch
+            {
+                Log.Info("Foreground/Background is only available on iOS and Android");
+            }
+        }
+
+        bool StartUpdateProcessor(TimeSpan maxWaitTime)
+        {
+            var initTask = updateProcessor.Start();
+            try
+            {
+                return initTask.Wait(maxWaitTime);
+            }
+            catch (AggregateException e)
+            {
+                throw UnwrapAggregateException(e);
+            }
+        }
+
+        Task StartUpdateProcessorAsync()
+        {
+            return updateProcessor.Start();
+        }
+
+        void SetupConnectionManager()
+        {
+            if (connectionManager is MobileConnectionManager mobileConnectionManager)
+            {
+                mobileConnectionManager.ConnectionChanged += MobileConnectionManager_ConnectionChanged;
+                Log.InfoFormat("The mobile client connection changed online to {0}",
+                               connectionManager.IsConnected);
+            }
+            online = connectionManager.IsConnected;
+        }
+
+        bool online;
+        /// <see cref="ILdMobileClient.Online"/>
+        public bool Online
+        {
+            get => online;
+            set
+            {
+                var doNotAwaitResult = SetOnlineAsync(value);
+            }
+        }
+
+        public async Task SetOnlineAsync(bool value)
+        {
+            await connectionLock.WaitAsync();
+            online = value;
+            try
+            {
+                if (online)
+                {
+                    await RestartUpdateProcessorAsync();
+                }
+                else
+                {
+                    ClearUpdateProcessor();
+                }
+            }
+            finally
+            {
+                connectionLock.Release();
+            }
+
+            return;
+        }
+
+        void MobileConnectionManager_ConnectionChanged(bool isOnline)
+        {
+            Online = isOnline;
+        }
+
+        /// <see cref="ILdMobileClient.BoolVariation(string, bool)"/>
+        public bool BoolVariation(string key, bool defaultValue = false)
+        {
+            return VariationInternal<bool>(key, defaultValue, ValueTypes.Bool, eventFactoryDefault).Value;
+        }
+
+        /// <see cref="ILdMobileClient.BoolVariationDetail(string, bool)"/>
+        public EvaluationDetail<bool> BoolVariationDetail(string key, bool defaultValue = false)
+        {
+            return VariationInternal<bool>(key, defaultValue, ValueTypes.Bool, eventFactoryWithReasons);
+        }
+
+        /// <see cref="ILdMobileClient.StringVariation(string, string)"/>
+        public string StringVariation(string key, string defaultValue)
+        {
+            return VariationInternal<string>(key, defaultValue, ValueTypes.String, eventFactoryDefault).Value;
+        }
+
+        /// <see cref="ILdMobileClient.StringVariationDetail(string, string)"/>
+        public EvaluationDetail<string> StringVariationDetail(string key, string defaultValue)
+        {
+            return VariationInternal<string>(key, defaultValue, ValueTypes.String, eventFactoryWithReasons);
+        }
+
+        /// <see cref="ILdMobileClient.FloatVariation(string, float)"/>
+        public float FloatVariation(string key, float defaultValue = 0)
+        {
+            return VariationInternal<float>(key, defaultValue, ValueTypes.Float, eventFactoryDefault).Value;
+        }
+
+        /// <see cref="ILdMobileClient.FloatVariationDetail(string, float)"/>
+        public EvaluationDetail<float> FloatVariationDetail(string key, float defaultValue = 0)
+        {
+            return VariationInternal<float>(key, defaultValue, ValueTypes.Float, eventFactoryWithReasons);
+        }
+
+        /// <see cref="ILdMobileClient.IntVariation(string, int)"/>
+        public int IntVariation(string key, int defaultValue = 0)
+        {
+            return VariationInternal(key, defaultValue, ValueTypes.Int, eventFactoryDefault).Value;
+        }
+
+        /// <see cref="ILdMobileClient.IntVariationDetail(string, int)"/>
+        public EvaluationDetail<int> IntVariationDetail(string key, int defaultValue = 0)
+        {
+            return VariationInternal(key, defaultValue, ValueTypes.Int, eventFactoryWithReasons);
+        }
+
+        /// <see cref="ILdMobileClient.JsonVariation(string, JToken)"/>
+        public JToken JsonVariation(string key, JToken defaultValue)
+        {
+            return VariationInternal(key, defaultValue, ValueTypes.Json, eventFactoryDefault).Value;
+        }
+
+        /// <see cref="ILdMobileClient.JsonVariationDetail(string, JToken)"/>
+        public EvaluationDetail<JToken> JsonVariationDetail(string key, JToken defaultValue)
+        {
+            return VariationInternal(key, defaultValue, ValueTypes.Json, eventFactoryWithReasons);
+        }
+
+        EvaluationDetail<T> VariationInternal<T>(string featureKey, T defaultValue, ValueType<T> desiredType, EventFactory eventFactory)
+        {
+            FeatureFlagEvent featureFlagEvent = FeatureFlagEvent.Default(featureKey);
+            JToken defaultJson = desiredType.ValueToJson(defaultValue);
+
+            EvaluationDetail<T> errorResult(EvaluationErrorKind kind) =>
+                new EvaluationDetail<T>(defaultValue, null, new EvaluationReason.Error(kind));
+
+            if (!Initialized())
+            {
+                Log.Warn("LaunchDarkly client has not yet been initialized. Returning default");
+                return errorResult(EvaluationErrorKind.CLIENT_NOT_READY);
+            }
+
+            var flag = flagCacheManager.FlagForUser(featureKey, User);
+            if (flag == null)
+            {
+                Log.InfoFormat("Unknown feature flag {0}; returning default value", featureKey);
+                eventProcessor.SendEvent(eventFactory.NewUnknownFeatureRequestEvent(featureKey, User, defaultJson,
+                    EvaluationErrorKind.FLAG_NOT_FOUND));
+                return errorResult(EvaluationErrorKind.FLAG_NOT_FOUND);
+            }
+
+            featureFlagEvent = new FeatureFlagEvent(featureKey, flag);
+            EvaluationDetail<T> result;
+            JToken valueJson;
+            if (flag.value == null || flag.value.Type == JTokenType.Null)
+            {
+                valueJson = defaultJson;
+                result = new EvaluationDetail<T>(defaultValue, flag.variation, flag.reason);
+            }
+            else
+            {
+                try
+                {
+                    valueJson = flag.value;
+                    var value = desiredType.ValueFromJson(flag.value);
+                    result = new EvaluationDetail<T>(value, flag.variation, flag.reason);
+                }
+                catch (Exception)
+                {
+                    valueJson = defaultJson;
+                    result = new EvaluationDetail<T>(defaultValue, null, new EvaluationReason.Error(EvaluationErrorKind.WRONG_TYPE));
+                }
+            }
+            var featureEvent = eventFactory.NewFeatureRequestEvent(featureFlagEvent, User,
+                new EvaluationDetail<JToken>(valueJson, flag.variation, flag.reason), defaultJson);
+            eventProcessor.SendEvent(featureEvent);
+            return result;
+        }
+
+        /// <see cref="ILdMobileClient.AllFlags()"/>
+        public IDictionary<string, JToken> AllFlags()
+        {
+            if (IsOffline())
+            {
+                Log.Warn("AllFlags() was called when client is in offline mode. Returning null.");
+                return null;
+            }
+            if (!Initialized())
+            {
+                Log.Warn("AllFlags() was called before client has finished initializing. Returning null.");
+                return null;
+            }
+
+            return flagCacheManager.FlagsForUser(User)
+                                    .ToDictionary(p => p.Key, p => p.Value.value);
+        }
+
+        /// <see cref="ILdMobileClient.Track(string, JToken)"/>
+        public void Track(string eventName, JToken data)
+        {
+            eventProcessor.SendEvent(eventFactoryDefault.NewCustomEvent(eventName, User, data));
+        }
+
+        /// <see cref="ILdMobileClient.Track(string)"/>
+        public void Track(string eventName)
+        {
+            Track(eventName, null);
+        }
+
+        /// <see cref="ILdMobileClient.Initialized"/>
+        public bool Initialized()
+        {
+            return Online && updateProcessor.Initialized();
+        }
+
+        /// <see cref="ILdCommonClient.IsOffline()"/>
+        public bool IsOffline()
+        {
+            return !online;
+        }
+
+        /// <see cref="ILdCommonClient.Flush()"/>
+        public void Flush()
+        {
+            eventProcessor.Flush();
+        }
+
+        /// <see cref="ILdMobileClient.Identify(User)"/>
+        public void Identify(User user)
+        {
+            try
+            {
+                // Note that we must use Task.Run here, rather than just doing IdentifyAsync(user).Wait(),
+                // to avoid a deadlock if we are on the main thread. See:
+                // https://olitee.com/2015/01/c-async-await-common-deadlock-scenario/
+                Task.Run(() => IdentifyAsync(user)).Wait();
+            }
+            catch (AggregateException e)
+            {
+                throw UnwrapAggregateException(e);
+            }
+        }
+
+        /// <see cref="ILdMobileClient.IdentifyAsync(User)"/>
+        public async Task IdentifyAsync(User user)
+        {
+            if (user == null)
+            {
+                throw new ArgumentNullException("user");
+            }
+
+            User userWithKey = user;
+            if (String.IsNullOrEmpty(user.Key))
+            {
+                userWithKey = UserWithUniqueKey(user);
+            }
+
+            await connectionLock.WaitAsync();
+            try
+            {
+                User = userWithKey;
+                await RestartUpdateProcessorAsync();
+            }
+            finally
+            {
+                connectionLock.Release();
+            }
+
+            eventProcessor.SendEvent(eventFactoryDefault.NewIdentifyEvent(userWithKey));
+        }
+
+        async Task RestartUpdateProcessorAsync()
+        {
+            ClearAndSetUpdateProcessor();
+            await StartUpdateProcessorAsync();
+        }
+
+        void ClearAndSetUpdateProcessor()
+        {
+            ClearUpdateProcessor();
+            updateProcessor = Factory.CreateUpdateProcessor(Config, User, flagCacheManager);
+        }
+
+        void ClearUpdateProcessor()
+        {
+            if (updateProcessor != null)
+            {
+                updateProcessor.Dispose();
+                updateProcessor = new NullUpdateProcessor();
+            }
+        }
+
+        User UserWithUniqueKey(User user)
+        {
+            string uniqueId = deviceInfo.UniqueDeviceId();
+            return new User(user)
+            {
+                Key = uniqueId,
+                Anonymous = true
+            };
+        }
+
+        void IDisposable.Dispose()
+        {
+            Dispose(true);
+            GC.SuppressFinalize(this);
+        }
+
+        void Dispose(bool disposing)
+        {
+            if (disposing)
+            {
+                Log.InfoFormat("Shutting down the LaunchDarkly client");
+
                 try
                 {
                     platformAdapter.Dispose();
                 }
                 catch(Exception error)
                 {
-                    Log.Error(error);
-=======
-                try
-                {
-                    platformAdapter.Dispose();
-                }
-                catch
-                {
-                    Log.Info("Foreground/Background is only available on iOS and Android");
->>>>>>> 137aa412
-                }
-                updateProcessor.Dispose();
-                eventProcessor.Dispose();
-            }
-        }
-
-        /// <see cref="ILdCommonClient.Version"/>
-        public Version Version
-        {
-            get
-            {
-                return MobileClientEnvironment.Instance.Version;
-            }
-        }
-
-        /// <see cref="ILdMobileClient.RegisterFeatureFlagListener(string, IFeatureFlagListener)"/>
-        public void RegisterFeatureFlagListener(string flagKey, IFeatureFlagListener listener)
-        {
-            flagListenerManager.RegisterListener(listener, flagKey);
-        }
-
-        /// <see cref="ILdMobileClient.UnregisterFeatureFlagListener(string, IFeatureFlagListener)"/>
-        public void UnregisterFeatureFlagListener(string flagKey, IFeatureFlagListener listener)
-        {
-            flagListenerManager.UnregisterListener(listener, flagKey);
-        }
-
-        internal async Task EnterBackgroundAsync()
-        {
-            // if using Streaming, processor needs to be reset
-            if (Config.IsStreamingEnabled)
-            {
-                ClearUpdateProcessor();
-                Config.IsStreamingEnabled = false;
-                if (Config.EnableBackgroundUpdating)
-                {
-                    await RestartUpdateProcessorAsync();
-                    await PingPollingProcessorAsync();
-                }
-                persister.Save(Constants.BACKGROUNDED_WHILE_STREAMING, "true");
-            }
-            else
-            {
-                if (Config.EnableBackgroundUpdating)
-                {
-                    await PingPollingProcessorAsync();
-                }
-            }
-        }
-
-        internal async Task EnterForegroundAsync()
-        {
-            ResetProcessorForForeground();
-            await RestartUpdateProcessorAsync();
-        }
-
-        void ResetProcessorForForeground()
-        {
-            string didBackground = persister.GetValue(Constants.BACKGROUNDED_WHILE_STREAMING);
-            if (didBackground.Equals("true"))
-            {
-                persister.Save(Constants.BACKGROUNDED_WHILE_STREAMING, "false");
-                ClearUpdateProcessor();
-                Config.IsStreamingEnabled = true;
-            }
-        }
-
-        internal void BackgroundTick()
-        {
-            PingPollingProcessor();
-        }
-
-        internal async Task BackgroundTickAsync()
-        {
-            await PingPollingProcessorAsync();
-        }
-
-        void PingPollingProcessor()
-        {
-            var pollingProcessor = updateProcessor as MobilePollingProcessor;
-            if (pollingProcessor != null)
-            {
-                var waitTask = pollingProcessor.PingAndWait(Config.BackgroundPollingInterval);
-                waitTask.Wait();
-            }
-        }
-
-        async Task PingPollingProcessorAsync()
-        {
-            var pollingProcessor = updateProcessor as MobilePollingProcessor;
-            if (pollingProcessor != null)
-            {
-                await pollingProcessor.PingAndWait(Config.BackgroundPollingInterval);
-            }
-        }
-
-        private Exception UnwrapAggregateException(AggregateException e)
-        {
-            if (e.InnerExceptions.Count == 1)
-            {
-                return e.InnerExceptions[0];
-            }
-            return e;
-        }
-    }
-
-    // Implementation of IBackgroundingState - this allows us to keep these methods out of the public LdClient API
-    internal class LdClientBackgroundingState : IBackgroundingState
-    {
-        private readonly LdClient _client;
-
-        internal LdClientBackgroundingState(LdClient client)
-        {
-            _client = client;
-        }
-
-        public async Task EnterBackgroundAsync()
-        {
-            await _client.EnterBackgroundAsync();
-        }
-
-        public async Task ExitBackgroundAsync()
-        {
-            await _client.EnterForegroundAsync();
-        }
-
-        public async Task BackgroundUpdateAsync()
-        {
-            await _client.BackgroundTickAsync();
-        }
-    }
+                    Log.Error(error);
+                }
+                updateProcessor.Dispose();
+                eventProcessor.Dispose();
+            }
+        }
+
+        /// <see cref="ILdCommonClient.Version"/>
+        public Version Version
+        {
+            get
+            {
+                return MobileClientEnvironment.Instance.Version;
+            }
+        }
+
+        /// <see cref="ILdMobileClient.RegisterFeatureFlagListener(string, IFeatureFlagListener)"/>
+        public void RegisterFeatureFlagListener(string flagKey, IFeatureFlagListener listener)
+        {
+            flagListenerManager.RegisterListener(listener, flagKey);
+        }
+
+        /// <see cref="ILdMobileClient.UnregisterFeatureFlagListener(string, IFeatureFlagListener)"/>
+        public void UnregisterFeatureFlagListener(string flagKey, IFeatureFlagListener listener)
+        {
+            flagListenerManager.UnregisterListener(listener, flagKey);
+        }
+
+        internal async Task EnterBackgroundAsync()
+        {
+            // if using Streaming, processor needs to be reset
+            if (Config.IsStreamingEnabled)
+            {
+                ClearUpdateProcessor();
+                Config.IsStreamingEnabled = false;
+                if (Config.EnableBackgroundUpdating)
+                {
+                    await RestartUpdateProcessorAsync();
+                    await PingPollingProcessorAsync();
+                }
+                persister.Save(Constants.BACKGROUNDED_WHILE_STREAMING, "true");
+            }
+            else
+            {
+                if (Config.EnableBackgroundUpdating)
+                {
+                    await PingPollingProcessorAsync();
+                }
+            }
+        }
+
+        internal async Task EnterForegroundAsync()
+        {
+            ResetProcessorForForeground();
+            await RestartUpdateProcessorAsync();
+        }
+
+        void ResetProcessorForForeground()
+        {
+            string didBackground = persister.GetValue(Constants.BACKGROUNDED_WHILE_STREAMING);
+            if (didBackground.Equals("true"))
+            {
+                persister.Save(Constants.BACKGROUNDED_WHILE_STREAMING, "false");
+                ClearUpdateProcessor();
+                Config.IsStreamingEnabled = true;
+            }
+        }
+
+        internal void BackgroundTick()
+        {
+            PingPollingProcessor();
+        }
+
+        internal async Task BackgroundTickAsync()
+        {
+            await PingPollingProcessorAsync();
+        }
+
+        void PingPollingProcessor()
+        {
+            var pollingProcessor = updateProcessor as MobilePollingProcessor;
+            if (pollingProcessor != null)
+            {
+                var waitTask = pollingProcessor.PingAndWait(Config.BackgroundPollingInterval);
+                waitTask.Wait();
+            }
+        }
+
+        async Task PingPollingProcessorAsync()
+        {
+            var pollingProcessor = updateProcessor as MobilePollingProcessor;
+            if (pollingProcessor != null)
+            {
+                await pollingProcessor.PingAndWait(Config.BackgroundPollingInterval);
+            }
+        }
+
+        private Exception UnwrapAggregateException(AggregateException e)
+        {
+            if (e.InnerExceptions.Count == 1)
+            {
+                return e.InnerExceptions[0];
+            }
+            return e;
+        }
+    }
+
+    // Implementation of IBackgroundingState - this allows us to keep these methods out of the public LdClient API
+    internal class LdClientBackgroundingState : IBackgroundingState
+    {
+        private readonly LdClient _client;
+
+        internal LdClientBackgroundingState(LdClient client)
+        {
+            _client = client;
+        }
+
+        public async Task EnterBackgroundAsync()
+        {
+            await _client.EnterBackgroundAsync();
+        }
+
+        public async Task ExitBackgroundAsync()
+        {
+            await _client.EnterForegroundAsync();
+        }
+
+        public async Task BackgroundUpdateAsync()
+        {
+            await _client.BackgroundTickAsync();
+        }
+    }
 }