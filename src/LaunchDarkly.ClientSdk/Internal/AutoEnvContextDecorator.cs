--- conflicted
+++ resolved
@@ -96,7 +96,7 @@
                 RecipeNodes.ForEach(it => { wrote |= it.TryWrite(adaptedBuilder); });
                 if (wrote)
                 {
-                    contextBuilder.Set(ENV_ATTRIBUTES_VERSION, SPEC_VERSION);
+                    contextBuilder.Set(EnvAttributesVersion, SpecVersion);
                     multiBuilder.Add(contextBuilder.Build());
                 }
             }
@@ -104,59 +104,31 @@
 
         private List<ContextRecipe> MakeRecipeList()
         {
-<<<<<<< HEAD
-            var ldApplicationKind = ContextKind.Of(LD_APPLICATION_KIND);
+            var ldApplicationKind = ContextKind.Of(LdApplicationKind);
             var applicationNodes = new List<IRecipeNode>
             {
-                new ConcreteRecipeNode(ATTR_ID, () => LdValue.Of(_environmentReporter.ApplicationInfo?.ApplicationId)),
-                new ConcreteRecipeNode(ATTR_NAME,
+                new ConcreteRecipeNode(AttrId, () => LdValue.Of(_environmentReporter.ApplicationInfo?.ApplicationId)),
+                new ConcreteRecipeNode(AttrName,
                     () => LdValue.Of(_environmentReporter.ApplicationInfo?.ApplicationName)),
-                new ConcreteRecipeNode(ATTR_VERSION,
+                new ConcreteRecipeNode(AttrVersion,
                     () => LdValue.Of(_environmentReporter.ApplicationInfo?.ApplicationVersion)),
-                new ConcreteRecipeNode(ATTR_VERSION_NAME,
+                new ConcreteRecipeNode(AttrVersionName,
                     () => LdValue.Of(_environmentReporter.ApplicationInfo?.ApplicationVersionName)),
-                new ConcreteRecipeNode(ATTR_LOCALE, () => LdValue.Of(_environmentReporter.Locale)),
+                new ConcreteRecipeNode(AttrLocale, () => LdValue.Of(_environmentReporter.Locale)),
             };
 
-            var ldDeviceKind = ContextKind.Of(LD_DEVICE_KIND);
+            var ldDeviceKind = ContextKind.Of(LdDeviceKind);
             var deviceNodes = new List<IRecipeNode>
             {
-                new ConcreteRecipeNode(ATTR_MANUFACTURER,
+                new ConcreteRecipeNode(AttrManufacturer,
                     () => LdValue.Of(_environmentReporter.DeviceInfo?.Manufacturer)),
-                new ConcreteRecipeNode(ATTR_MODEL, () => LdValue.Of(_environmentReporter.DeviceInfo?.Model)),
-                new CompositeRecipeNode(ATTR_OS, new List<IRecipeNode>
-                {
-                    new ConcreteRecipeNode(ATTR_FAMILY, () => LdValue.Of(_environmentReporter.OsInfo?.Family)),
-                    new ConcreteRecipeNode(ATTR_NAME, () => LdValue.Of(_environmentReporter.OsInfo?.Name)),
-                    new ConcreteRecipeNode(ATTR_VERSION, () => LdValue.Of(_environmentReporter.OsInfo?.Version)),
+                new ConcreteRecipeNode(AttrModel, () => LdValue.Of(_environmentReporter.DeviceInfo?.Model)),
+                new CompositeRecipeNode(AttrOs, new List<IRecipeNode>
+                {
+                    new ConcreteRecipeNode(AttrFamily, () => LdValue.Of(_environmentReporter.OsInfo?.Family)),
+                    new ConcreteRecipeNode(AttrName, () => LdValue.Of(_environmentReporter.OsInfo?.Name)),
+                    new ConcreteRecipeNode(AttrVersion, () => LdValue.Of(_environmentReporter.OsInfo?.Version)),
                 })
-=======
-            var ldApplicationKind = ContextKind.Of(LdApplicationKind);
-            var applicationCallables = new Dictionary<string, Func<LdValue>>
-            {
-                { EnvAttributesVersion, () => LdValue.Of(SpecVersion) },
-                { AttrId, () => LdValue.Of(_environmentReporter.ApplicationInfo.ApplicationId) },
-                { AttrName, () => LdValue.Of(_environmentReporter.ApplicationInfo.ApplicationName) },
-                { AttrVersion, () => LdValue.Of(_environmentReporter.ApplicationInfo.ApplicationVersion) },
-                { AttrVersionName, () => LdValue.Of(_environmentReporter.ApplicationInfo.ApplicationVersionName) },
-                { AttrLocale, () => LdValue.Of(_environmentReporter.Locale) }
-            };
-
-            var ldDeviceKind = ContextKind.Of(LdDeviceKind);
-            var deviceCallables = new Dictionary<string, Func<LdValue>>
-            {
-                { EnvAttributesVersion, () => LdValue.Of(SpecVersion) },
-                { AttrManufacturer, () => LdValue.Of(_environmentReporter.DeviceInfo.Manufacturer) },
-                { AttrModel, () => LdValue.Of(_environmentReporter.DeviceInfo.Model) },
-                {
-                    AttrOs, () =>
-                        LdValue.BuildObject()
-                            .Add(AttrFamily, _environmentReporter.OsInfo.Family)
-                            .Add(AttrName, _environmentReporter.OsInfo.Name)
-                            .Add(AttrVersion, _environmentReporter.OsInfo.Version)
-                            .Build()
-                }
->>>>>>> 73bb93d0
             };
 
             return new List<ContextRecipe>
