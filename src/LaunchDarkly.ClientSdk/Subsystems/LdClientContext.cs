--- conflicted
+++ resolved
@@ -229,7 +229,7 @@
             var logAdapter = logConfig.LogAdapter ?? Logs.None;
             return logAdapter.Logger(logConfig.BaseLoggerName ?? LogNames.Base);
         }
-        
+
         internal static IEnvironmentReporter MakeEnvironmentReporter(ApplicationInfoBuilder applicationInfoBuilder)
         {
             var builder = new EnvironmentReporterBuilder();
@@ -243,12 +243,8 @@
 
             // The platform layer has second priority if properties aren't set by the Config layer.
             builder.SetPlatformLayer(PlatformAttributes.Layer);
-<<<<<<< HEAD
-
-=======
             
             // The SDK layer has third priority if properties aren't set by the Platform layer.
->>>>>>> a6e24aeb
             builder.SetSdkLayer(SdkAttributes.Layer);
 
             return builder.Build();
