﻿using System;
using System.Collections.Generic;
using System.Net;
using System.Net.Http;
using LaunchDarkly.Sdk.Client.Internal;
using LaunchDarkly.Sdk.Internal;
using LaunchDarkly.Sdk.Internal.Http;
using LaunchDarkly.Sdk.Client.Subsystems;

using static LaunchDarkly.Sdk.Internal.Events.DiagnosticConfigProperties;
using LaunchDarkly.Logging;
using LaunchDarkly.Sdk.Client.Internal;

namespace LaunchDarkly.Sdk.Client.Integrations
{
    /// <summary>
    /// Contains methods for configuring the SDK's networking behavior.
    /// </summary>
    /// <remarks>
    /// <para>
    /// If you want to set non-default values for any of these properties, create a builder with
    /// <see cref="Components.HttpConfiguration"/>, change its properties with the methods of this class, and
    /// pass it to <see cref="ConfigurationBuilder.Http(HttpConfigurationBuilder)"/>:
    /// </para>
    /// <example>
    /// <code>
    ///     var config = Configuration.Builder(sdkKey)
    ///         .Http(
    ///             Components.HttpConfiguration()
    ///                 .ConnectTimeout(TimeSpan.FromMilliseconds(3000))
    ///         )
    ///         .Build();
    /// </code>
    /// </example>
    /// </remarks>
    public sealed class HttpConfigurationBuilder : IDiagnosticDescription
    {
        /// <summary>
        /// The default value for <see cref="ConnectTimeout(TimeSpan)"/>: 10 seconds.
        /// </summary>
        public static readonly TimeSpan DefaultConnectTimeout = TimeSpan.FromSeconds(10);
        // deliberately longer than the server-side SDK's default connection timeout

        /// <summary>
        /// The default value for <see cref="ResponseStartTimeout(TimeSpan)"/>: 10 seconds.
        /// </summary>
        public static readonly TimeSpan DefaultResponseStartTimeout = TimeSpan.FromSeconds(10);

        internal TimeSpan _connectTimeout = DefaultConnectTimeout;
        internal List<KeyValuePair<string, string>> _customHeaders = new List<KeyValuePair<string, string>>();
        internal HttpMessageHandler _messageHandler = null;
        internal IWebProxy _proxy = null;
        internal TimeSpan _responseStartTimeout = DefaultResponseStartTimeout;
        internal string _wrapperName = null;
        internal string _wrapperVersion = null;
        internal bool _useReport = false;

        /// <summary>
        /// Sets the network connection timeout.
        /// </summary>
        /// <remarks>
        /// <para>
        /// This is the time allowed for the underlying HTTP client to connect to the
        /// LaunchDarkly server, for any individual network connection.
        /// </para>
        /// <para>
        /// It is not the same as the timeout parameter to <see cref="LdClient.Init(Configuration, Context, TimeSpan)"/>,
        /// which limits the time for initializing the SDK regardless of how many individual HTTP requests
        /// are done in that time.
        /// </para>
        /// <para>
        /// Not all .NET platforms support setting a connection timeout. It is supported in
        /// .NET Core 2.1+, .NET 5+, and Xamarin Android, but not in Xamarin iOS. On platforms
        /// where it is not supported, only <see cref="ResponseStartTimeout"/> will be used.
        /// </para>
        /// <para>
        /// Also, since this is implemented (on supported platforms) as part of the standard
        /// <c>HttpMessageHandler</c> implementation for those platforms, if you have specified
        /// some other HTTP handler implementation with <see cref="HttpMessageHandler"/>,
        /// the <see cref="ConnectTimeout"/> here will be ignored.
        /// </para>
        /// </remarks>
        /// <param name="connectTimeout">the timeout</param>
        /// <returns>the builder</returns>
        /// <seealso cref="ResponseStartTimeout"/>
        public HttpConfigurationBuilder ConnectTimeout(TimeSpan connectTimeout)
        {
            _connectTimeout = connectTimeout;
            return this;
        }

        /// <summary>
        /// Specifies a custom HTTP header that should be added to all SDK requests.
        /// </summary>
        /// <remarks>
        /// This may be helpful if you are using a gateway or proxy server that requires a specific header in
        /// requests. You may add any number of headers.
        /// </remarks>
        /// <param name="name">the header name</param>
        /// <param name="value">the header value</param>
        /// <returns>the builder</returns>
        public HttpConfigurationBuilder CustomHeader(string name, string value)
        {
            _customHeaders.Add(new KeyValuePair<string, string>(name, value));
            return this;
        }

        /// <summary>
        /// Specifies a custom HTTP message handler implementation.
        /// </summary>
        /// <remarks>
        /// This is mainly useful for testing, to cause the SDK to use custom logic instead of actual HTTP requests,
        /// but can also be used to customize HTTP behavior on platforms where the default handler is not optimal.
        /// The default is the usual native HTTP handler for the current platform, if any (for instance,
        /// <c>Xamarin.Android.Net.AndroidClientHandler</c>), or else <see cref="System.Net.Http.HttpClientHandler"/>.
        /// </remarks>
        /// <param name="messageHandler">the message handler, or null to use the platform's default handler</param>
        /// <returns>the builder</returns>
        public HttpConfigurationBuilder MessageHandler(HttpMessageHandler messageHandler)
        {
            _messageHandler = messageHandler;
            return this;
        }

        /// <summary>
        /// Sets an HTTP proxy for making connections to LaunchDarkly.
        /// </summary>
        /// <remarks>
        /// <para>
        /// This is ignored if you have specified a custom message handler with <see cref="MessageHandler(HttpMessageHandler)"/>,
        /// since proxy behavior is implemented by the message handler.
        /// </para>
        /// <para>
        /// Note that this is not the same as the <see href="https://docs.launchdarkly.com/home/relay-proxy">LaunchDarkly
        /// Relay Proxy</see>, which would be set with
        /// <see cref="ServiceEndpointsBuilder.RelayProxy(Uri)"/>.
        /// </para>
        /// </remarks>
        /// <example>
        /// <code>
        ///     // Example of using an HTTP proxy with basic authentication
        ///
        ///     var proxyUri = new Uri("http://my-proxy-host:8080");
        ///     var proxy = new System.Net.WebProxy(proxyUri);
        ///     var credentials = new System.Net.CredentialCache();
        ///     credentials.Add(proxyUri, "Basic",
        ///         new System.Net.NetworkCredential("username", "password"));
        ///     proxy.Credentials = credentials;
        ///
        ///     var config = Configuration.Builder("my-sdk-key")
        ///         .Http(
        ///             Components.HttpConfiguration().Proxy(proxy)
        ///         )
        ///         .Build();
        /// </code>
        /// </example>
        /// <param name="proxy">any implementation of <c>System.Net.IWebProxy</c></param>
        /// <returns>the builder</returns>
        public HttpConfigurationBuilder Proxy(IWebProxy proxy)
        {
            _proxy = proxy;
            return this;
        }

        /// <summary>
        /// Sets the maximum amount of time to wait for the beginning of an HTTP response.
        /// </summary>
        /// <remarks>
        /// <para>
        /// This limits how long the SDK will wait from the time it begins trying to make a
        /// network connection for an individual HTTP request to the time it starts receiving
        /// any data from the server. It is equivalent to the <c>Timeout</c> property in
        /// <c>HttpClient</c>.
        /// </para>
        /// <para>
        /// It is not the same as the timeout parameter to<see cref= "LdClient.Init(Configuration, Context, TimeSpan)" />,
        /// which limits the time for initializing the SDK regardless of how many individual HTTP requests
        /// are done in that time.
        /// </para>
        /// </remarks>
        /// <param name="responseStartTimeout">the timeout</param>
        /// <returns>the builder</returns>
        /// <seealso cref="ConnectTimeout"/>
        public HttpConfigurationBuilder ResponseStartTimeout(TimeSpan responseStartTimeout)
        {
            _responseStartTimeout = responseStartTimeout;
            return this;
        }

        /// <summary>
        /// Sets whether to use the HTTP <c>REPORT</c> method for feature flag requests.
        /// </summary>
        /// <remarks>
        /// <para>
        /// By default, polling and streaming connections are made with the <c>GET</c> method, with the user data
        /// encoded into the request URI. Using <c>REPORT</c> allows the user data to be sent in the request body
        /// instead, which is somewhat more secure and efficient.
        /// </para>
        /// <para>
        /// However, the <c>REPORT</c> method is not always supported: Android (in the versions tested so far)
        /// does not allow it, and some network gateways do not allow it. Therefore it is disabled in the SDK
        /// by default. You can enable it if you know your code will not be running on Android and not connecting
        /// through a gateway/proxy that disallows <c>REPORT</c>.
        /// </para>
        /// </remarks>
        /// <param name="useReport">true to enable the REPORT method</param>
        /// <returns>the builder</returns>
#if !MONOANDROID
        public HttpConfigurationBuilder UseReport(bool useReport)
#else
        internal HttpConfigurationBuilder UseReport(bool useReport)
#endif
        {
            _useReport = useReport;
            return this;
        }

        /// <summary>
        /// For use by wrapper libraries to set an identifying name for the wrapper being used.
        /// </summary>
        /// <remarks>
        /// This will be included in a header during requests to the LaunchDarkly servers to allow recording
        /// metrics on the usage of these wrapper libraries.
        /// </remarks>
        /// <param name="wrapperName">an identifying name for the wrapper library</param>
        /// <param name="wrapperVersion">version string for the wrapper library</param>
        /// <returns>the builder</returns>
        public HttpConfigurationBuilder Wrapper(string wrapperName, string wrapperVersion)
        {
            _wrapperName = wrapperName;
            _wrapperVersion = wrapperVersion;
            return this;
        }

        /// <summary>
        /// Called internally by the SDK to create an implementation instance. Applications do not need
        /// to call this method.
        /// </summary>
<<<<<<< HEAD
        /// TODO
        /// <param name="authKey"></param>
        /// <param name="applicationInfo"></param>
=======
        /// <param name="authKey">Key for authenticating with LD service</param>
        /// <param name="applicationInfo">Application Info for this application environment</param>
>>>>>>> 2e7ae5ea
        /// <returns>an <see cref="HttpConfiguration"/></returns>
        public HttpConfiguration CreateHttpConfiguration(string authKey, ApplicationInfo applicationInfo) =>
            new HttpConfiguration(
                MakeHttpProperties(authKey, applicationInfo),
                _messageHandler,
                _responseStartTimeout,
                _useReport
                );

        /// <inheritdoc/>
        public LdValue DescribeConfiguration(LdClientContext context) =>
            LdValue.BuildObject()
                .WithHttpProperties(MakeHttpProperties(context.MobileKey, context.EnvironmentReporter.ApplicationInfo))
                .Add("useReport", _useReport)
                .Set("socketTimeoutMillis", _responseStartTimeout.TotalMilliseconds)
                // WithHttpProperties normally sets socketTimeoutMillis to the ReadTimeout value,
                // which is more correct, but we can't really set ReadTimeout in this SDK
                .Build();

        private HttpProperties MakeHttpProperties(string authToken, ApplicationInfo applicationInfo)
        {
            Func<HttpProperties, HttpMessageHandler> handlerFn;
            if (_messageHandler is null)
            {
                handlerFn = PlatformSpecific.Http.GetHttpMessageHandlerFactory(_connectTimeout, _proxy);
            }
            else
            {
                handlerFn = p => _messageHandler;
            }

            var httpProperties = HttpProperties.Default
                .WithAuthorizationKey(authToken)
                .WithConnectTimeout(_connectTimeout)
                .WithHttpMessageHandlerFactory(handlerFn)
                .WithProxy(_proxy)
                .WithUserAgent(SdkPackage.UserAgent)
                .WithApplicationTags(applicationInfo)
                .WithWrapper(_wrapperName, _wrapperVersion);

            foreach (var kv in _customHeaders)
            {
                httpProperties = httpProperties.WithHeader(kv.Key, kv.Value);
            }
            return httpProperties;
        }
    }
}<|MERGE_RESOLUTION|>--- conflicted
+++ resolved
@@ -8,8 +8,6 @@
 using LaunchDarkly.Sdk.Client.Subsystems;
 
 using static LaunchDarkly.Sdk.Internal.Events.DiagnosticConfigProperties;
-using LaunchDarkly.Logging;
-using LaunchDarkly.Sdk.Client.Internal;
 
 namespace LaunchDarkly.Sdk.Client.Integrations
 {
@@ -39,7 +37,7 @@
         /// The default value for <see cref="ConnectTimeout(TimeSpan)"/>: 10 seconds.
         /// </summary>
         public static readonly TimeSpan DefaultConnectTimeout = TimeSpan.FromSeconds(10);
-        // deliberately longer than the server-side SDK's default connection timeout
+            // deliberately longer than the server-side SDK's default connection timeout
 
         /// <summary>
         /// The default value for <see cref="ResponseStartTimeout(TimeSpan)"/>: 10 seconds.
@@ -236,14 +234,8 @@
         /// Called internally by the SDK to create an implementation instance. Applications do not need
         /// to call this method.
         /// </summary>
-<<<<<<< HEAD
-        /// TODO
-        /// <param name="authKey"></param>
-        /// <param name="applicationInfo"></param>
-=======
         /// <param name="authKey">Key for authenticating with LD service</param>
         /// <param name="applicationInfo">Application Info for this application environment</param>
->>>>>>> 2e7ae5ea
         /// <returns>an <see cref="HttpConfiguration"/></returns>
         public HttpConfiguration CreateHttpConfiguration(string authKey, ApplicationInfo applicationInfo) =>
             new HttpConfiguration(
